--- conflicted
+++ resolved
@@ -453,11 +453,7 @@
                     tensordict = tensordict.to(env_device)
                 tensordict = self.step(tensordict)
                 tensordicts.append(tensordict.clone())
-<<<<<<< HEAD
                 if tensordict.get("done").all() or i == max_steps - 1:
-=======
-                if tensordict.get("done").any() or i == n_steps - 1:
->>>>>>> f0ab4417
                     break
                 tensordict = step_tensordict(tensordict, keep_other=True)
 
