# pad_size, value Copyright (c) Meta Platforms, Inc. and affiliates.
#
# This source code is licensed under the MIT license found in the
# LICENSE file in the root directory of this source tree.

from __future__ import annotations

import abc
import functools
import tempfile
import textwrap
import uuid
from collections import defaultdict
from collections.abc import Mapping
from copy import copy, deepcopy
from numbers import Number
from textwrap import indent
from typing import (
    Callable,
    Dict,
    Generator,
    Iterator,
    KeysView,
    List,
    Optional,
    Sequence,
    Set,
    Tuple,
    Type,
    Union,
)
from warnings import warn

import numpy as np
import torch

from torchrl import KeyDependentDefaultDict, prod
from torchrl.data.tensordict.memmap import MemmapTensor
from torchrl.data.tensordict.metatensor import MetaTensor
from torchrl.data.tensordict.utils import (
    _getitem_batch_size,
    _sub_index,
    convert_ellipsis_to_idx,
)
from torchrl.data.utils import (
    DEVICE_TYPING,
    expand_right,
    expand_as_right,
    INDEX_TYPING,
)

__all__ = [
    "TensorDict",
    "SubTensorDict",
    "merge_tensordicts",
    "LazyStackedTensorDict",
    "SavedTensorDict",
]

TD_HANDLED_FUNCTIONS: Dict = dict()
COMPATIBLE_TYPES = Union[
    torch.Tensor,
    MemmapTensor,
]  # None? # leaves space for _TensorDict

_STR_MIXED_INDEX_ERROR = "Received a mixed string-non string index. Only string-only or string-free indices are supported."


class _TensorDict(Mapping, metaclass=abc.ABCMeta):
    """
    _TensorDict is an abstract parent class for TensorDicts, the torchrl
    data container.
    """

    _safe = False
    _lazy = False
    is_meta = False

    def __getstate__(self) -> dict:
        state = self.__dict__.copy()
        del state["_dict_meta"]
        return state

    def __setstate__(self, state: dict) -> None:
        state["_dict_meta"] = KeyDependentDefaultDict(self._make_meta)
        self.__dict__.update(state)

    def __init__(self):
        self._dict_meta = KeyDependentDefaultDict(self._make_meta)

    @abc.abstractmethod
    def _make_meta(self, key: str) -> MetaTensor:
        raise NotImplementedError

    @property
    def shape(self) -> torch.Size:
        """See _TensorDict.batch_size"""
        return self.batch_size

    @property
    @abc.abstractmethod
    def batch_size(self) -> torch.Size:
        """Shape of (or batch_size) of a TensorDict.
        The shape of a tensordict corresponds to the common N first
        dimensions of the tensors it contains, where N is an arbitrary
        number. The TensorDict shape is controlled by the user upon
        initialization (i.e. it is not inferred from the tensor shapes) and
        it should not be changed dynamically.

        Returns:
            a torch.Size object describing the TensorDict batch size.

        """
        raise NotImplementedError

    @property
    def requires_grad(self):
        return any(v.requires_grad for v in self._dict_meta.values())

    def _batch_size_setter(self, new_batch_size: torch.Size) -> None:
        if new_batch_size == self.batch_size:
            return
        if self._lazy:
            raise RuntimeError(
                "modifying the batch size of a lazy repesentation of a "
                "tensordict is not permitted. Consider instantiating the "
                "tensordict fist by calling `td = td.to_tensordict()` before "
                "resetting the batch size."
            )
        if self.batch_size == new_batch_size:
            return
        if not isinstance(new_batch_size, torch.Size):
            new_batch_size = torch.Size(new_batch_size)
        self._check_new_batch_size(new_batch_size)
        self._change_batch_size(new_batch_size)

    @property
    def batch_dims(self) -> int:
        """Length of the tensordict batch size.

        Returns:
            int describing the number of dimensions of the tensordict.

        """
        return len(self.batch_size)

    def ndimension(self) -> int:
        return self.batch_dims

    def dim(self) -> int:
        return self.batch_dims

    @property
    @abc.abstractmethod
    def device(self) -> torch.device:
        """Device of a TensorDict. All tensors of a tensordict must live on the
        same device.

        Returns:
            torch.device object indicating the device where the tensors
            are placed.

        """
        raise NotImplementedError

    @device.setter
    @abc.abstractmethod
    def device(self, value: DEVICE_TYPING) -> None:
        raise NotImplementedError

    @abc.abstractmethod
    def _device_safe(self) -> Union[None, torch.device]:
        raise NotImplementedError

    def is_shared(self, no_check: bool = True) -> bool:
        """Checks if tensordict is in shared memory.

        This is always True for CUDA tensordicts, except when stored as
        MemmapTensors.

        Args:
            no_check (bool, optional): whether to use cached value or not
                Default is True

        """
        if no_check:
            if self._is_shared is None:
                if self.keys():
                    _is_shared = all(value.is_shared() for value in self.values_meta())
                else:
                    _is_shared = None
                self._is_shared = _is_shared
            return self._is_shared
        return all(item.is_shared() for item in self.values_meta())

    def is_memmap(self, no_check: bool = True) -> bool:
        """Checks if tensordict is stored with MemmapTensors.

        Args:
            no_check (bool, optional): whether to use cached value or not
                Default is True

        """
        if no_check:
            if self._is_memmap is None:
                if self.keys():
                    _is_memmap = all(value.is_memmap() for value in self.values_meta())
                else:
                    _is_memmap = None
                self._is_memmap = _is_memmap
            return self._is_memmap
        return all(item.is_memmap() for item in self.values_meta())

    def numel(self) -> int:
        """Total number of elements in the batch."""
        return max(1, prod(self.batch_size))

    def _check_batch_size(self) -> None:
        bs = [value.shape[: self.batch_dims] for key, value in self.items_meta()] + [
            self.batch_size
        ]
        if len(set(bs)) > 1:
            raise RuntimeError(
                f"batch_size are incongruent, got {list(set(bs))}, "
                f"-- expected {self.batch_size}"
            )

    def _check_is_shared(self) -> bool:
        raise NotImplementedError(f"{self.__class__.__name__}")

    def _check_device(self) -> None:
        raise NotImplementedError(f"{self.__class__.__name__}")

    def set(
        self, key: str, item: COMPATIBLE_TYPES, inplace: bool = False, **kwargs
    ) -> _TensorDict:
        """Sets a new key-value pair.

        Args:
            key (str): name of the value
            item (torch.Tensor): value to be stored in the tensordict
            inplace (bool, optional): if True and if a key matches an existing
                key in the tensordict, then the update will occur in-place
                for that key-value pair. Default is `False`.

        Returns:
            self

        """
        raise NotImplementedError(f"{self.__class__.__name__}")

    @abc.abstractmethod
    def set_(
        self, key: str, item: COMPATIBLE_TYPES, no_check: bool = False
    ) -> _TensorDict:
        """Sets a value to an existing key while keeping the original storage.

        Args:
            key (str): name of the value
            item (torch.Tensor): value to be stored in the tensordict
            no_check (bool, optional): if True, it is assumed that device and shape
                match the original tensor and that the keys is in the tensordict.

        Returns:
            self

        """
        raise NotImplementedError(f"{self.__class__.__name__}")

    @abc.abstractmethod
    def _stack_onto_(
        self,
        key: str,
        list_item: List[COMPATIBLE_TYPES],
        dim: int,
    ) -> _TensorDict:
        """Stacks a list of values onto an existing key while keeping the original storage.

        Args:
            key (str): name of the value
            list_item (list of torch.Tensor): value to be stacked and stored in the tensordict.
            dim (int): dimension along which the tensors should be stacked.
            no_check (bool, optional): if True, it is assumed that device and shape
                match the original tensor and that the keys is in the tensordict.

        Returns:
            self

        """
        raise NotImplementedError(f"{self.__class__.__name__}")

    def _stack_onto_at_(
        self,
        key: str,
        list_item: List[COMPATIBLE_TYPES],
        dim: int,
        idx: INDEX_TYPING,
    ) -> _TensorDict:
        """Similar to _stack_onto_ but on a specific index. Only works with regular TensorDicts."""
        raise RuntimeError(
            f"Cannot call _stack_onto_at_ with {self.__class__.__name__}. "
            "This error is probably caused by a call to a lazy operation before stacking. "
            "Make sure your sub-classed tensordicts are turned into regular tensordicts by calling to_tensordict() "
            "before calling __getindex__ and stack."
        )

    def _default_get(
        self, key: str, default: Union[str, COMPATIBLE_TYPES] = "_no_default_"
    ) -> COMPATIBLE_TYPES:
        if not isinstance(default, str):
            return default
        if default == "_no_default_":
            raise KeyError(
                f'key "{key}" not found in {self.__class__.__name__} with '
                f"keys {sorted(list(self.keys()))}"
            )
        else:
            raise ValueError(
                f"default should be None or a torch.Tensor instance, " f"got {default}"
            )

    @abc.abstractmethod
    def get(
        self, key: str, default: Union[str, COMPATIBLE_TYPES] = "_no_default_"
    ) -> COMPATIBLE_TYPES:
        """
        Gets the value stored with the input key.

        Args:
            key (str): key to be queried.
            default: default value if the key is not found in the tensordict.

        """
        raise NotImplementedError(f"{self.__class__.__name__}")

    def _get_meta(self, key) -> MetaTensor:
        if not isinstance(key, str):
            raise TypeError(f"Expected key to be a string but found {type(key)}")

        try:
            return self._dict_meta[key]
        except KeyError:
            raise KeyError(
                f"key {key} not found in {self.__class__.__name__} with keys"
                f" {sorted(list(self.keys()))}"
            )

    def apply_(self, fn: Callable) -> _TensorDict:
        """Applies a callable to all values stored in the tensordict and
        re-writes them in-place.

        Args:
            fn (Callable): function to be applied to the tensors in the
                tensordict.

        Returns:
            self

        """
        for key, item in self.items():
            item_trsf = fn(item)
            if item_trsf is not None:
                self.set(key, item_trsf, inplace=True)
        return self

    def apply(
        self, fn: Callable, batch_size: Optional[Sequence[int]] = None
    ) -> _TensorDict:
        """Applies a callable to all values stored in the tensordict and sets
        them in a new tensordict.

        Args:
            fn (Callable): function to be applied to the tensors in the
                tensordict.
            batch_size (sequence of int, optional): if provided,
                the resulting TensorDict will have the desired batch_size.
                The `batch_size` argument should match the batch_size after
                the transformation.

        Returns:
            a new tensordict with transformed_in tensors.

        """
        if batch_size is None:
            td = TensorDict({}, batch_size=self.batch_size, device=self._device_safe())
        else:
            td = TensorDict(
                {}, batch_size=torch.Size(batch_size), device=self._device_safe()
            )
        for key, item in self.items():
            item_trsf = fn(item)
            td.set(key, item_trsf)
        return td

    def update(
        self,
        input_dict_or_td: Union[Dict[str, COMPATIBLE_TYPES], _TensorDict],
        clone: bool = False,
        inplace: bool = False,
        **kwargs,
    ) -> _TensorDict:
        """Updates the TensorDict with values from either a dictionary or
            another TensorDict.

        Args:
            input_dict_or_td (_TensorDict or dict): Does not keyword arguments
                (unlike `dict.update()`).
            clone (bool, optional): whether the tensors in the input (
                tensor) dict should be cloned before being set. Default is
                `False`.
            inplace (bool, optional): if True and if a key matches an existing
                key in the tensordict, then the update will occur in-place
                for that key-value pair. Default is `False`.
            **kwargs: keyword arguments for the `TensorDict.set` method

        Returns:
            self

        """
        if input_dict_or_td is self:
            # no op
            return self
        for key, value in input_dict_or_td.items():
            if not isinstance(value, _accepted_classes):
                raise TypeError(
                    f"Expected value to be one of types "
                    f"{_accepted_classes} but got {type(value)}"
                )
            if clone:
                value = value.clone()
            self.set(key, value, inplace=inplace, **kwargs)
        return self

    def update_(
        self,
        input_dict_or_td: Union[Dict[str, COMPATIBLE_TYPES], _TensorDict],
        clone: bool = False,
    ) -> _TensorDict:
        """Updates the TensorDict in-place with values from either a dictionary
        or another TensorDict.

        Unlike TensorDict.update, this function will
        throw an error if the key is unknown to the TensorDict

        Args:
            input_dict_or_td (_TensorDict or dict): Does not keyword
                arguments (unlike `dict.update()`).
            clone (bool, optional): whether the tensors in the input (
                tensor) dict should be cloned before being set. Default is
                `False`.

        Returns:
            self

        """
        if input_dict_or_td is self:
            # no op
            return self
        for key, value in input_dict_or_td.items():
            if not isinstance(value, _accepted_classes):
                raise TypeError(
                    f"Expected value to be one of types {_accepted_classes} "
                    f"but got {type(value)}"
                )
            if clone:
                value = value.clone()
            self.set_(key, value)
        return self

    def update_at_(
        self,
        input_dict_or_td: Union[Dict[str, COMPATIBLE_TYPES], _TensorDict],
        idx: INDEX_TYPING,
        clone: bool = False,
    ) -> _TensorDict:
        """Updates the TensorDict in-place at the specified index with
        values from either a dictionary or another TensorDict.

        Unlike  TensorDict.update, this function will throw an error if the
        key is unknown to the TensorDict.

        Args:
            input_dict_or_td (_TensorDict or dict): Does not keyword arguments
                (unlike `dict.update()`).
            idx (int, torch.Tensor, iterable, slice): index of the tensordict
                where the update should occur.
            clone (bool, optional): whether the tensors in the input (
                tensor) dict should be cloned before being set. Default is
                `False`.

        Returns:
            self

        Examples:
            >>> td = TensorDict(source={'a': torch.zeros(3, 4, 5),
            ...    'b': torch.zeros(3, 4, 10)}, batch_size=[3, 4])
            >>> td.update_at_(
            ...    TensorDict(source={'a': torch.ones(1, 4, 5),
            ...        'b': torch.ones(1, 4, 10)}, batch_size=[1, 4]),
            ...    slice(1, 2))
            TensorDict(
                fields={a: Tensor(torch.Size([3, 4, 5]), dtype=torch.float32),
                    b: Tensor(torch.Size([3, 4, 10]),\
dtype=torch.float32)},
                shared=False,
                batch_size=torch.Size([3, 4]),
                device=cpu)

        """

        for key, value in input_dict_or_td.items():
            if not isinstance(value, _accepted_classes):
                raise TypeError(
                    f"Expected value to be one of types {_accepted_classes} "
                    f"but got {type(value)}"
                )
            if clone:
                value = value.clone()
            self.set_at_(
                key,
                value,
                idx,
            )
        return self

    def _convert_to_tensor(
        self, array: np.ndarray
    ) -> Union[torch.Tensor, MemmapTensor]:
        return torch.as_tensor(array, device=self.device)

    def _process_tensor(
        self,
        input: Union[COMPATIBLE_TYPES, np.ndarray],
        check_device: bool = True,
        check_tensor_shape: bool = True,
        check_shared: bool = False,
    ) -> Union[torch.Tensor, MemmapTensor]:

        if not isinstance(input, _accepted_classes):
            tensor = self._convert_to_tensor(input)
        else:
            tensor = input

        if check_device and self._device_safe() is not None:
            device = self.device
            tensor = tensor.to(device)
        elif self._device_safe() is None:
            if isinstance(tensor, _TensorDict):
                device = tensor._device_safe()
                if device is not None:
                    self.device = device
                else:
                    raise RuntimeError(
                        "The nested tensordict had not device. "
                        "When nesting tensordicts, the nested tensordict must have "
                        "a defined device (either by specifying it upon creation or "
                        "by populating it with at tensor)."
                    )
            else:
                self.device = tensor.device

        if check_shared:
            raise DeprecationWarning("check_shared is not authorized anymore")

        if check_tensor_shape and tensor.shape[: self.batch_dims] != self.batch_size:
            # if TensorDict, let's try to map it to the desired shape
            if (
                isinstance(tensor, _TensorDict)
                and tensor.batch_size[: self.batch_dims] != self.batch_size
            ):
                tensor = tensor.clone(recursive=False)
                tensor.batch_size = self.batch_size
            else:
                raise RuntimeError(
                    f"batch dimension mismatch, got self.batch_size"
                    f"={self.batch_size} and tensor.shape[:self.batch_dims]"
                    f"={tensor.shape[: self.batch_dims]}"
                )

        # minimum ndimension is 1
        if tensor.ndimension() == self.ndimension() and not isinstance(
            tensor, _TensorDict
        ):
            tensor = tensor.unsqueeze(-1)

        return tensor

    @abc.abstractmethod
    def pin_memory(self) -> _TensorDict:
        """Calls pin_memory() on the stored tensors."""
        raise NotImplementedError(f"{self.__class__.__name__}")

    # @abc.abstractmethod
    # def is_pinned(self) -> bool:
    #     """Checks if tensors are pinned."""
    #     raise NotImplementedError(f"{self.__class__.__name__}")

    def items(self) -> Iterator[Tuple[str, COMPATIBLE_TYPES]]:
        """
        Returns a generator of key-value pairs for the tensordict.

        """
        for k in self.keys():
            yield k, self.get(k)

    def values(self) -> Iterator[COMPATIBLE_TYPES]:
        """
        Returns a generator representing the values for the tensordict.

        """
        for k in self.keys():
            yield self.get(k)

    def items_meta(self, make_unset: bool = True) -> Iterator[Tuple[str, MetaTensor]]:
        """Returns a generator of key-value pairs for the tensordict, where the
        values are MetaTensor instances corresponding to the stored tensors.

        """
        if make_unset:
            for k in self.keys():
                yield k, self._get_meta(k)
        else:
            return self._dict_meta.items()

    def values_meta(self, make_unset: bool = True) -> Iterator[MetaTensor]:
        """Returns a generator representing the values for the tensordict, those
        values are MetaTensor instances corresponding to the stored tensors.

        """
        if make_unset:
            for k in self.keys():
                yield self._get_meta(k)
        else:
            return self._dict_meta.values()

    @abc.abstractmethod
    def keys(self) -> KeysView:
        """Returns a generator of tensordict keys."""

        raise NotImplementedError(f"{self.__class__.__name__}")

    def expand(self, *shape: int) -> _TensorDict:
        """Expands each tensors of the tensordict according to
        `tensor.expand(*shape, *tensor.shape)`

        Examples:
            >>> td = TensorDict(source={'a': torch.zeros(3, 4, 5),
            ...     'b': torch.zeros(3, 4, 10)}, batch_size=[3, 4])
            >>> td_expand = td.expand(10)
            >>> assert td_expand.shape == torch.Size([10, 3, 4])
            >>> assert td_expand.get("a").shape == torch.Size([10, 3, 4, 5])
        """
        d = dict()
        for key, value in self.items():
            if isinstance(value, _TensorDict):
                d[key] = value.expand(*shape)
            else:
                d[key] = value.expand(*shape, *value.shape)
        return TensorDict(
            source=d,
            batch_size=[*shape, *self.batch_size],
            device=self._device_safe(),
        )

    def __bool__(self) -> bool:
        raise ValueError("Converting a tensordict to boolean value is not permitted")

    def __ne__(self, other: object) -> _TensorDict:
        """XOR operation over two tensordicts, for evey key. The two
        tensordicts must have the same key set.

        Returns:
            a new TensorDict instance with all tensors are boolean
            tensors of the same shape as the original tensors.

        """

        if not isinstance(other, _TensorDict):
            raise TypeError(
                f"TensorDict comparision requires both objects to be "
                f"_TensorDict subclass, got {type(other)}"
            )
        keys1 = set(self.keys())
        keys2 = set(other.keys())
        if len(keys1.difference(keys2)) or len(keys1) != len(keys2):
            raise KeyError(
                f"keys in {self} and {other} mismatch, got {keys1} and {keys2}"
            )
        d = dict()
        for (key, item1) in self.items():
            d[key] = item1 != other.get(key)
        return TensorDict(
            batch_size=self.batch_size, source=d, device=self._device_safe()
        )

    def __eq__(self, other: object) -> _TensorDict:
        """Compares two tensordicts against each other, for evey key. The two
        tensordicts must have the same key set.

        Returns:
            a new TensorDict instance with all tensors are boolean
            tensors of the same shape as the original tensors.

        """
        if not isinstance(other, (_TensorDict, float, int)):
            raise TypeError(
                f"TensorDict comparision requires both objects to be "
                f"_TensorDict subclass, got {type(other)}"
            )
        if not isinstance(other, _TensorDict):
            return TensorDict(
                {key: value == other for key, value in self.items()}, self.batch_size
            )
        keys1 = set(self.keys())
        keys2 = set(other.keys())
        if len(keys1.difference(keys2)) or len(keys1) != len(keys2):
            raise KeyError(f"keys in tensordicts mismatch, got {keys1} and {keys2}")
        d = dict()
        for (key, item1) in self.items():
            d[key] = item1 == other.get(key)
        return TensorDict(
            batch_size=self.batch_size, source=d, device=self._device_safe()
        )

    @abc.abstractmethod
    def del_(self, key: str) -> _TensorDict:
        """Deletes a key of the tensordict.

        Args:
            key (str): key to be deleted

        Returns:
            self

        """
        raise NotImplementedError(f"{self.__class__.__name__}")

    @abc.abstractmethod
    def select(self, *keys: str, inplace: bool = False) -> _TensorDict:
        """Selects the keys of the tensordict and returns an new tensordict
        with only the selected keys.

        The values are not copied: in-place modifications a tensor of either
        of the original or new tensordict will result in a change in both
        tensordicts.

        Args:
            *keys (str): keys to select
            inplace (bool): if True, the tensordict is pruned in place.
                Default is `False`.

        Returns:
            A new tensordict with the selected keys only.

        """
        raise NotImplementedError(f"{self.__class__.__name__}")

    def exclude(self, *keys: str, inplace: bool = False) -> _TensorDict:
        keys = [key for key in self.keys() if key not in keys]
        return self.select(*keys, inplace=inplace)

    @abc.abstractmethod
    def set_at_(
        self, key: str, value: COMPATIBLE_TYPES, idx: INDEX_TYPING
    ) -> _TensorDict:
        """Sets the values in-place at the index indicated by `idx`.

        Args:
            key (str): key to be modified.
            value (torch.Tensor): value to be set at the index `idx`
            idx (int, tensor or tuple): index where to write the values.

        Returns:
            self

        """
        raise NotImplementedError(f"{self.__class__.__name__}")

    def copy_(self, tensordict: _TensorDict) -> _TensorDict:
        """See `_TensorDict.update_`."""
        return self.update_(tensordict)

    def copy_at_(self, tensordict: _TensorDict, idx: INDEX_TYPING) -> _TensorDict:
        """See `_TensorDict.update_at_`."""
        return self.update_at_(tensordict, idx)

    def get_at(
        self, key: str, idx: INDEX_TYPING, default: COMPATIBLE_TYPES = "_no_default_"
    ) -> COMPATIBLE_TYPES:
        """Get the value of a tensordict from the key `key` at the index `idx`.

        Args:
            key (str): key to be retrieved.
            idx (int, slice, torch.Tensor, iterable): index of the tensor.
            default (torch.Tensor): default value to return if the key is
                not present in the tensordict.

        Returns:
            indexed tensor.

        """
        value = self.get(key, default=default)
        if value is not default:
            return value[idx]
        return value

    @abc.abstractmethod
    def share_memory_(self) -> _TensorDict:
        """Places all the tensors in shared memory.

        Returns:
            self.

        """
        raise NotImplementedError(f"{self.__class__.__name__}")

    @abc.abstractmethod
    def memmap_(self) -> _TensorDict:
        """Writes all tensors onto a MemmapTensor.

        Returns:
            self.

        """

        raise NotImplementedError(f"{self.__class__.__name__}")

    @abc.abstractmethod
    def detach_(self) -> _TensorDict:
        """Detach the tensors in the tensordict in-place.

        Returns:
            self.

        """
        raise NotImplementedError(f"{self.__class__.__name__}")

    def detach(self) -> _TensorDict:
        """Detach the tensors in the tensordict.

        Returns:
            a new tensordict with no tensor requiring gradient.

        """

        return TensorDict(
            {key: item.detach() for key, item in self.items()},
            batch_size=self.batch_size,
            device=self._device_safe(),
        )

    def to_tensordict(self):
        """Returns a regular TensorDict instance from the _TensorDict.

        Returns:
            a new TensorDict object containing the same values.

        """
        return self.to(
            TensorDict,
            batch_size=self.batch_size,
            device=self.device,
            _meta_source=dict(self._dict_meta),
            _run_checks=False,
        )

    def zero_(self) -> _TensorDict:
        """Zeros all tensors in the tensordict in-place."""
        for key in self.keys():
            self.fill_(key, 0)
        return self

    def unbind(self, dim: int) -> Tuple[_TensorDict, ...]:
        """Returns a tuple of indexed tensordicts unbound along the
        indicated dimension. Resulting tensordicts will share
        the storage of the initial tensordict.

        """
        idx = [
            (tuple(slice(None) for _ in range(dim)) + (i,))
            for i in range(self.shape[dim])
        ]
        return tuple(self[_idx] for _idx in idx)

    def chunk(self, chunks: int, dim: int = 0) -> Tuple[_TensorDict, ...]:
        """Attempts to split a tendordict into the specified number of
        chunks. Each chunk is a view of the input tensordict.

        Args:
            chunks (int): number of chunks to return
            dim (int, optional): dimension along which to split the
                tensordict. Default is 0.

        """
        if chunks < 1:
            raise ValueError(
                f"chunks must be a strictly positive integer, got {chunks}."
            )
        indices = []
        _idx_start = 0
        if chunks > 1:
            interval = _idx_end = self.batch_size[dim] // chunks
        else:
            interval = _idx_end = self.batch_size[dim]
        for c in range(chunks):
            indices.append(slice(_idx_start, _idx_end))
            _idx_start = _idx_end
            if c < chunks - 2:
                _idx_end = _idx_end + interval
            else:
                _idx_end = self.batch_size[dim]
        if dim < 0:
            dim = len(self.batch_size) + dim
        return tuple(self[(*[slice(None) for _ in range(dim)], idx)] for idx in indices)

    def clone(self, recursive: bool = True) -> _TensorDict:
        """Clones a _TensorDict subclass instance onto a new TensorDict.

        Args:
            recursive (bool, optional): if True, each tensor contained in the
                TensorDict will be copied too. Default is `True`.
        """
        return TensorDict(
            source={
                key: value.clone() if recursive else value
                for key, value in self.items()
            },
            batch_size=self.batch_size,
            device=self._device_safe(),
        )

    @classmethod
    def __torch_function__(
        cls,
        func: Callable,
        types,
        args: Tuple = (),
        kwargs: Optional[dict] = None,
    ) -> Callable:
        if kwargs is None:
            kwargs = {}
        if func not in TD_HANDLED_FUNCTIONS or not all(
            issubclass(t, (torch.Tensor, _TensorDict)) for t in types
        ):
            return NotImplemented
        return TD_HANDLED_FUNCTIONS[func](*args, **kwargs)

    @abc.abstractmethod
    def to(self, dest: Union[DEVICE_TYPING, Type, torch.Size], **kwargs) -> _TensorDict:
        """Maps a _TensorDict subclass either on a new device or to another
        _TensorDict subclass (if permitted). Casting tensors to a new dtype
        is not allowed, as tensordicts are not bound to contain a single
        tensor dtype.

        Args:
            dest (device, size or _TensorDict subclass): destination of the
                tensordict. If it is a torch.Size object, the batch_size
                will be updated provided that it is compatible with the
                stored tensors.

        Returns:
            a new tensordict. If device indicated by dest differs from
            the tensordict device, this is a no-op.

        """
        raise NotImplementedError

    def _check_new_batch_size(self, new_size: torch.Size):
        n = len(new_size)
        for key, meta_tensor in self.items_meta():
            if (meta_tensor.ndimension() <= n) or (meta_tensor.shape[:n] != new_size):
                if meta_tensor.ndimension() == n and meta_tensor.shape == new_size:
                    raise RuntimeError(
                        "TensorDict requires tensors that have at least one more "
                        f'dimension than the batch_size. The tensor "{key}" has shape '
                        f"{meta_tensor.shape} which is the same as the new size."
                    )
                raise RuntimeError(
                    f"the tensor {key} has shape {meta_tensor.shape} which "
                    f"is incompatible with the new shape {new_size}."
                )

    @abc.abstractmethod
    def _change_batch_size(self, new_size: torch.Size):
        raise NotImplementedError

    def cpu(self) -> _TensorDict:
        """Casts a tensordict to cpu (if not already on cpu)."""
        return self.to("cpu")

    def cuda(self, device: int = 0) -> _TensorDict:
        """Casts a tensordict to a cuda device (if not already on it)."""
        return self.to(f"cuda:{device}")

    @abc.abstractmethod
    def masked_fill_(
        self, mask: torch.Tensor, value: Union[float, bool]
    ) -> _TensorDict:
        """Fills the values corresponding to the mask with the desired value.

        Args:
            mask (boolean torch.Tensor): mask of values to be filled. Shape
                must match tensordict shape.
            value: value to used to fill the tensors.

        Returns:
            self

        Examples:
            >>> td = TensorDict(source={'a': torch.zeros(3, 4)},
            ...     batch_size=[3])
            >>> mask = torch.tensor([True, False, False])
            >>> _ = td.masked_fill_(mask, 1.0)
            >>> td.get("a")
            tensor([[1., 1., 1., 1.],
                    [0., 0., 0., 0.],
                    [0., 0., 0., 0.]])
        """
        raise NotImplementedError

    @abc.abstractmethod
    def masked_fill(self, mask: torch.Tensor, value: Union[float, bool]) -> _TensorDict:
        """Out-of-place version of masked_fill

        Args:
            mask (boolean torch.Tensor): mask of values to be filled. Shape
                must match tensordict shape.
            value: value to used to fill the tensors.

        Returns:
            self

        Examples:
            >>> td = TensorDict(source={'a': torch.zeros(3, 4)},
            ...     batch_size=[3])
            >>> mask = torch.tensor([True, False, False])
            >>> td1 = td.masked_fill(mask, 1.0)
            >>> td1.get("a")
            tensor([[1., 1., 1., 1.],
                    [0., 0., 0., 0.],
                    [0., 0., 0., 0.]])
        """
        raise NotImplementedError

    def masked_select(self, mask: torch.Tensor) -> _TensorDict:
        """Masks all tensors of the TensorDict and return a new TensorDict
        instance with similar keys pointing to masked values.

        Args:
            mask (torch.Tensor): boolean mask to be used for the tensors.
                Shape must match the TensorDict batch_size.

        Examples:
            >>> td = TensorDict(source={'a': torch.zeros(3, 4)},
            ...    batch_size=[3])
            >>> mask = torch.tensor([True, False, False])
            >>> td_mask = td.masked_select(mask)
            >>> td_mask.get("a")
            tensor([[0., 0., 0., 0.]])

        """
        d = dict()
        for key, value in self.items():
            mask_expand = mask.squeeze(-1)
            value_select = value[mask_expand]
            d[key] = value_select
        dim = int(mask.sum().item())
        return TensorDict(
            device=self._device_safe(), source=d, batch_size=torch.Size([dim])
        )

    @abc.abstractmethod
    def is_contiguous(self) -> bool:
        """

        Returns:
            boolean indicating if all the tensors are contiguous.

        """
        raise NotImplementedError

    @abc.abstractmethod
    def contiguous(self) -> _TensorDict:
        """

        Returns:
            a new tensordict of the same type with contiguous values (
            or self if values are already contiguous).

        """
        raise NotImplementedError

    def to_dict(self) -> dict:
        """

        Returns:
            dictionary with key-value pairs matching those of the
            tensordict.

        """
        return {key: value for key, value in self.items()}

    def unsqueeze(self, dim: int) -> _TensorDict:
        """Unsqueeze all tensors for a dimension comprised in between
        `-td.batch_dims` and `td.batch_dims` and returns them in a new
        tensordict.

        Args:
            dim (int): dimension along which to unsqueeze

        """
        if dim < 0:
            dim = self.batch_dims + dim + 1

        if (dim > self.batch_dims) or (dim < 0):
            raise RuntimeError(
                f"unsqueezing is allowed for dims comprised between "
                f"`-td.batch_dims` and `td.batch_dims` only. Got "
                f"dim={dim} with a batch size of {self.batch_size}."
            )
        return UnsqueezedTensorDict(
            source=self,
            custom_op="unsqueeze",
            inv_op="squeeze",
            custom_op_kwargs={"dim": dim},
            inv_op_kwargs={"dim": dim},
        )

    def squeeze(self, dim: int) -> _TensorDict:
        """Squeezes all tensors for a dimension comprised in between
        `-td.batch_dims+1` and `td.batch_dims-1` and returns them
        in a new tensordict.

        Args:
            dim (int): dimension along which to squeeze

        """
        if dim < 0:
            dim = self.batch_dims + dim

        if self.batch_dims and (dim >= self.batch_dims or dim < 0):
            raise RuntimeError(
                f"squeezing is allowed for dims comprised between 0 and "
                f"td.batch_dims only. Got dim={dim} and batch_size"
                f"={self.batch_size}."
            )

        if dim >= self.batch_dims or self.batch_size[dim] != 1:
            return self
        return SqueezedTensorDict(
            source=self,
            custom_op="squeeze",
            inv_op="unsqueeze",
            custom_op_kwargs={"dim": dim},
            inv_op_kwargs={"dim": dim},
        )

    def reshape(
        self,
        *shape: int,
        size: Optional[Union[List, Tuple, torch.Size]] = None,
    ) -> _TensorDict:
        """Returns a contiguous, reshaped tensor of the desired shape.

        Args:
            *shape (int): new shape of the resulting tensordict.
            size: iterable

        Returns:
            A TensorDict with reshaped keys

        """
        if len(shape) == 0 and size is not None:
            return self.view(*size)
        elif len(shape) == 1 and isinstance(shape[0], (list, tuple, torch.Size)):
            return self.view(*shape[0])
        elif not isinstance(shape, torch.Size):
            shape = torch.Size(shape)

        d = {}
        for key, item in self.items():
            d[key] = item.reshape(*shape, *item.shape[self.ndimension() :])
        if len(d):
            batch_size = d[key].shape[: len(shape)]
        else:
            if any(not isinstance(i, int) or i < 0 for i in shape):
                raise RuntimeError(
                    "Implicit reshaping is not permitted with empty " "tensordicts"
                )
            batch_size = shape
        return TensorDict(d, batch_size, device=self._device_safe())

    def view(
        self,
        *shape: int,
        size: Optional[Union[List, Tuple, torch.Size]] = None,
    ) -> _TensorDict:
        """Returns a tensordict with views of the tensors according to a new
        shape, compatible with the tensordict batch_size.

        Args:
            *shape (int): new shape of the resulting tensordict.
            size: iterable

        Returns:
            a new tensordict with the desired batch_size.

        Examples:
            >>> td = TensorDict(source={'a': torch.zeros(3,4,5),
            ...    'b': torch.zeros(3,4,10,1)}, batch_size=torch.Size([3, 4]))
            >>> td_view = td.view(12)
            >>> print(td_view.get("a").shape)  # torch.Size([12, 5])
            >>> print(td_view.get("b").shape)  # torch.Size([12, 10, 1])
            >>> td_view = td.view(-1, 4, 3)
            >>> print(td_view.get("a").shape)  # torch.Size([1, 4, 3, 5])
            >>> print(td_view.get("b").shape)  # torch.Size([1, 4, 3, 10, 1])

        """
        if len(shape) == 0 and size is not None:
            return self.view(*size)
        elif len(shape) == 1 and isinstance(shape[0], (list, tuple, torch.Size)):
            return self.view(*shape[0])
        elif not isinstance(shape, torch.Size):
            shape = torch.Size(shape)
        return ViewedTensorDict(
            source=self,
            custom_op="view",
            inv_op="view",
            custom_op_kwargs={"size": shape},
            inv_op_kwargs={"size": self.batch_size},
        )

    def permute(
        self,
        *dims_list: int,
        dims=None,
    ) -> _TensorDict:
        """Returns a view of a tensordict with the batch dimensions permuted according to dims

        Args:
            *dims_list (int): the new ordering of the batch dims of the tensordict. Alternatively,
                a single iterable of integers can be provided.
            dims (list of int): alternative way of calling permute(...).

        Returns:
            a new tensordict with the batch dimensions in the desired order.

        Examples:
            >>> tensordict = TensorDict({"a": torch.randn(3, 4, 5)}, [3, 4])
            >>> print(tensordict.permute([1, 0]))
            PermutedTensorDict(
                source=TensorDict(
                    fields={
                        a: Tensor(torch.Size([3, 4, 5]), dtype=torch.float32)},
                    batch_size=torch.Size([3, 4]),
                    device=cpu,
                    is_shared=False),
                op=permute(dims=[1, 0]))
            >>> print(tensordict.permute(1, 0))
            PermutedTensorDict(
                source=TensorDict(
                    fields={
                        a: Tensor(torch.Size([3, 4, 5]), dtype=torch.float32)},
                    batch_size=torch.Size([3, 4]),
                    device=cpu,
                    is_shared=False),
                op=permute(dims=[1, 0]))
            >>> print(tensordict.permute(dims=[1, 0]))
            PermutedTensorDict(
                source=TensorDict(
                    fields={
                        a: Tensor(torch.Size([3, 4, 5]), dtype=torch.float32)},
                    batch_size=torch.Size([3, 4]),
                    device=cpu,
                    is_shared=False),
                op=permute(dims=[1, 0]))
        """
        if len(dims_list) == 0:
            dims_list = dims
        elif len(dims_list) == 1 and not isinstance(dims_list[0], int):
            dims_list = dims_list[0]
        if len(dims_list) != len(self.shape):
            raise RuntimeError(
                f"number of dims don't match in permute (got {len(dims_list)}, expected {len(self.shape)}"
            )

        min_dim, max_dim = -self.batch_dims, self.batch_dims - 1
        seen = [False for dim in range(max_dim + 1)]
        for idx in dims_list:
            if idx < min_dim or idx > max_dim:
                raise IndexError(
                    f"dimension out of range (expected to be in range of [{min_dim}, {max_dim}], but got {idx})"
                )
            if seen[idx]:
                raise RuntimeError("repeated dim in permute")
            seen[idx] = True

        return PermutedTensorDict(
            source=self,
            custom_op="permute",
            inv_op="permute",
            custom_op_kwargs={"dims": dims_list},
            inv_op_kwargs={"dims": dims_list},
        )

    def __repr__(self) -> str:
        fields = _td_fields(self)
        field_str = indent(f"fields={{{fields}}}", 4 * " ")
        batch_size_str = indent(f"batch_size={self.batch_size}", 4 * " ")
        device_str = indent(f"device={self.device}", 4 * " ")
        is_shared_str = indent(f"is_shared={self.is_shared()}", 4 * " ")
        string = ",\n".join([field_str, batch_size_str, device_str, is_shared_str])
        return f"{type(self).__name__}(\n{string})"

    def all(self, dim: int = None) -> Union[bool, _TensorDict]:
        """Checks if all values are True/non-null in the tensordict.

        Args:
            dim (int, optional): if None, returns a boolean indicating
                whether all tensors return `tensor.all() == True`
                If integer, all is called upon the dimension specified if
                and only if this dimension is compatible with the tensordict
                shape.

        """
        if dim is not None and (dim >= self.batch_dims or dim <= -self.batch_dims):
            raise RuntimeError(
                "dim must be greater than -tensordict.batch_dims and smaller "
                "than tensordict.batchdims"
            )
        if dim is not None:
            if dim < 0:
                dim = self.batch_dims + dim
            return TensorDict(
                source={key: value.all(dim=dim) for key, value in self.items()},
                batch_size=[b for i, b in enumerate(self.batch_size) if i != dim],
                device=self._device_safe(),
            )
        return all([value.all() for key, value in self.items()])

    def any(self, dim: int = None) -> Union[bool, _TensorDict]:
        """Checks if any value is True/non-null in the tensordict.

        Args:
            dim (int, optional): if None, returns a boolean indicating
                whether all tensors return `tensor.any() == True`.
                If integer, all is called upon the dimension specified if
                and only if this dimension is compatible with
                the tensordict shape.

        """
        if dim is not None and (dim >= self.batch_dims or dim <= -self.batch_dims):
            raise RuntimeError(
                "dim must be greater than -tensordict.batch_dims and smaller "
                "than tensordict.batchdims"
            )
        if dim is not None:
            if dim < 0:
                dim = self.batch_dims + dim
            return TensorDict(
                source={key: value.any(dim=dim) for key, value in self.items()},
                batch_size=[b for i, b in enumerate(self.batch_size) if i != dim],
                device=self._device_safe(),
            )
        return any([value.any() for key, value in self.items()])

    def get_sub_tensordict(self, idx: INDEX_TYPING) -> _TensorDict:
        """Returns a SubTensorDict with the desired index."""
        sub_td = SubTensorDict(
            source=self,
            idx=idx,
        )
        return sub_td

    def __iter__(self) -> Generator:
        if not self.batch_dims:
            raise StopIteration
        length = self.batch_size[0]
        for i in range(length):
            yield self[i]

    def flatten_keys(self, separator: str = ",", inplace: bool = True) -> _TensorDict:
        to_flatten = []
        for key, meta_value in self.items_meta():
            if meta_value.is_tensordict():
                to_flatten.append(key)

        if inplace:
            for key in to_flatten:
                inner_tensordict = self.get(key).flatten_keys(
                    separator=separator, inplace=inplace
                )
                for inner_key, inner_item in inner_tensordict.items():
                    self.set(separator.join([key, inner_key]), inner_item)
            for key in to_flatten:
                del self[key]
            return self
        else:
            tensordict_out = TensorDict(
                {}, batch_size=self.batch_size, device=self.device
            )
            for key, value in self.items():
                if key in to_flatten:
                    inner_tensordict = self.get(key).flatten_keys(
                        separator=separator, inplace=inplace
                    )
                    for inner_key, inner_item in inner_tensordict.items():
                        tensordict_out.set(separator.join([key, inner_key]), inner_item)
                else:
                    tensordict_out.set(key, value)
            return tensordict_out

    def unflatten_keys(self, separator: str = ",", inplace: bool = True) -> _TensorDict:
        to_unflatten = defaultdict(lambda: list())
        for key in self.keys():
            if separator in key[1:-1]:
                split_key = key.split(separator)
                to_unflatten[split_key[0]].append((key, separator.join(split_key[1:])))

        if not inplace:
            out = TensorDict(
                {
                    key: value
                    for key, value in self.items()
                    if separator not in key[1:-1]
                },
                batch_size=self.batch_size,
                device=self.device,
            )
        else:
            out = self

        for key, list_of_keys in to_unflatten.items():
            tensordict = TensorDict({}, batch_size=self.batch_size, device=self.device)
            for (old_key, new_key) in list_of_keys:
                value = self[old_key]
                tensordict[new_key] = value
                if inplace:
                    del self[old_key]
            out.set(key, tensordict.unflatten_keys(separator=separator))
        return out

    def __len__(self) -> int:
        """

        Returns:
            Length of first dimension, if there is, otherwise 0.

        """
        return self.shape[0] if self.batch_dims else 0

    def __getitem__(self, idx: INDEX_TYPING) -> _TensorDict:
        """Indexes all tensors according to idx and returns a new tensordict
        where the values share the storage of the original tensors (even
        when the index is a torch.Tensor). Any in-place modification to the
        resulting tensordict will impact the parent tensordict too.

        Examples:
            >>> td = TensorDict(source={'a': torch.zeros(3,4,5)},
            ...     batch_size=torch.Size([3, 4]))
            >>> subtd = td[torch.zeros(1, dtype=torch.long)]
            >>> assert subtd.shape == torch.Size([1,4])
            >>> subtd.set("a", torch.ones(1,4,5))
            >>> print(td.get("a"))  # first row is full of 1
            >>> # Warning: this will not work as expected
            >>> subtd.get("a")[:] = 2.0
            >>> print(td.get("a"))  # values have not changed

        """
        if isinstance(idx, str):
            return self.get(idx)
        if isinstance(idx, tuple) and sum(
            isinstance(_idx, str) for _idx in idx
        ) not in [len(idx), 0]:
            raise IndexError(_STR_MIXED_INDEX_ERROR)
        elif isinstance(idx, Number):
            idx = (idx,)
        elif isinstance(idx, tuple) and all(
            isinstance(sub_idx, str) for sub_idx in idx
        ):
            out = self.get(idx[0])
            if len(idx) > 1:
                return out[idx[1:]]
            else:
                return out
        elif isinstance(idx, torch.Tensor) and idx.dtype == torch.bool:
            return self.masked_select(idx)

        contiguous_input = (int, slice)
        return_simple_view = isinstance(idx, contiguous_input) or (
            isinstance(idx, tuple)
            and all(isinstance(_idx, contiguous_input) for _idx in idx)
        )
        if not self.batch_size:
            raise RuntimeError(
                "indexing a tensordict with td.batch_dims==0 is not permitted"
            )

        if idx is Ellipsis or (isinstance(idx, tuple) and Ellipsis in idx):
            idx = convert_ellipsis_to_idx(idx, self.batch_size)

        if return_simple_view and not self.is_memmap():
            # We exclude memmap tensordicts such that indexing is achieved only when needed
            #  as  SubTenssorDicts are lazy objects
            return TensorDict(
                source={key: item[idx] for key, item in self.items()},
                _meta_source={key: item[idx] for key, item in self.items_meta()},
                batch_size=_getitem_batch_size(self.batch_size, idx),
                device=self._device_safe(),
            )
        # SubTensorDict keeps the same storage as TensorDict
        # in all cases not accounted for above
        return self.get_sub_tensordict(idx)

    def __setitem__(self, index: INDEX_TYPING, value: _TensorDict) -> None:
        if index is Ellipsis or (isinstance(index, tuple) and Ellipsis in index):
            index = convert_ellipsis_to_idx(index, self.batch_size)
        if isinstance(index, tuple) and sum(
            isinstance(_index, str) for _index in index
        ) not in [len(index), 0]:
            raise IndexError(_STR_MIXED_INDEX_ERROR)
        if isinstance(index, str):
            self.set(index, value, inplace=False)
        elif isinstance(index, tuple) and all(
            isinstance(sub_index, str) for sub_index in index
        ):
            try:
                if len(index) == 1:
                    return self.set(
                        index[0], value, inplace=isinstance(self, SubTensorDict)
                    )
                self[index[:-1]] = self[index[:-1]].set(
                    index[-1], value, inplace=isinstance(self, SubTensorDict)
                )
            except AttributeError as err:
                if "for populating tensordict with new key-value pair" in str(err):
                    raise RuntimeError(
                        "Trying to replace an existing nested tensordict with "
                        "another one with non-matching keys. This leads to "
                        "unspecified behaviours and is prohibited."
                    )
                raise err
        else:
            indexed_bs = _getitem_batch_size(self.batch_size, index)
            if value.batch_size != indexed_bs:
                raise RuntimeError(
                    f"indexed destination TensorDict batch size is {indexed_bs} "
                    f"(batch_size = {self.batch_size}, index={index}), "
                    f"which differs from the source batch size {value.batch_size}"
                )
            keys = set(self.keys())
            if not all(key in keys for key in value.keys()):
                subtd = self.get_sub_tensordict(index)
            for key, item in value.items():
                if key in keys:
                    self.set_at_(key, item, index)
                else:
                    subtd.set(key, item)

    def __delitem__(self, index: INDEX_TYPING) -> _TensorDict:
        if isinstance(index, str):
            return self.del_(index)
        raise IndexError(f"Index has to a string but received {index}.")

    @abc.abstractmethod
    def rename_key(self, old_key: str, new_key: str, safe: bool = False) -> _TensorDict:
        """Renames a key with a new string.

        Args:
            old_key (str): key to be renamed
            new_key (str): new name
            safe (bool, optional): if True, an error is thrown when the new
                key is already present in the TensorDict.

        Returns:
            self

        """
        raise NotImplementedError

    def fill_(self, key: str, value: Union[float, bool]) -> _TensorDict:
        """Fills a tensor pointed by the key with the a given value.

        Args:
            key (str): key to be remaned
            value (Number, bool): value to use for the filling

        Returns:
            self

        """
        meta_tensor = self._get_meta(key)
        shape = meta_tensor.shape
        device = meta_tensor.device
        dtype = meta_tensor.dtype
        if meta_tensor.is_tensordict():
            tensordict = self.get(key)
            tensordict.apply_(lambda x: x.fill_(value))
            self.set_(key, tensordict)
        else:
            tensor = torch.full(shape, value, device=device, dtype=dtype)
            self.set_(key, tensor)
        return self

    def empty(self) -> _TensorDict:
        """Returns a new, empty tensordict with the same device and batch size."""
        return self.select()

    def is_empty(self):
        for i in self.items_meta():
            return False
        return True

    @property
    def is_locked(self):
        if not hasattr(self, "_is_locked"):
            self._is_locked = False
        return self._is_locked

    @is_locked.setter
    def is_locked(self, value: bool):
        self._is_locked = value


class TensorDict(_TensorDict):
    """A batched dictionary of tensors.

    TensorDict is a tensor container where all tensors are stored in a
    key-value pair fashion and where each element shares at least the
    following features:
    - device;
    - memory location (shared, memory-mapped array, ...);
    - batch size (i.e. n^th first dimensions).

    TensorDict instances support many regular tensor operations as long as
    they are dtype-independent (as a TensorDict instance can contain tensors
    of many different dtypes). Those operations include (but are not limited
    to):

    - operations on shape: when a shape operation is called (indexing,
      reshape, view, expand, transpose, permute,
      unsqueeze, squeeze, masking etc), the operations is done as if it
      was done on a tensor of the same shape as the batch size then
      expended to the right, e.g.:

        >>> td = TensorDict({'a': torch.zeros(3,4,5)}, batch_size=[3, 4])
        >>> # returns a TensorDict of batch size [3, 4, 1]
        >>> td_unsqueeze = td.unsqueeze(-1)
        >>> # returns a TensorDict of batch size [12]
        >>> td_view = td.view(-1)
        >>> # returns a tensor of batch size [12, 4]
        >>> a_view = td.view(-1).get("a")

    - casting operations: a TensorDict can be cast on a different device
      or another TensorDict type using

        >>> td_cpu = td.to("cpu")
        >>> td_savec = td.to(SavedTensorDict)  # TensorDict saved on disk
        >>> dictionary = td.to_dict()

      A call of the `.to()` method with a dtype will return an error.

    - Cloning, contiguous

    - Reading: `td.get(key)`, `td.get_at(key, index)`

    - Content modification: `td.set(key, value)`, `td.set_(key, value)`,
      `td.update(td_or_dict)`, `td.update_(td_or_dict)`, `td.fill_(key,
      value)`, `td.rename_key(old_name, new_name)`, etc.

    - Operations on multiple tensordicts: `torch.cat(tensordict_list, dim)`,
      `torch.stack(tensordict_list, dim)`, `td1 == td2` etc.

    Args:
        source (TensorDict or dictionary): a data source. If empty, the
            tensordict can be populated subsequently.
        batch_size (iterable of int, optional): a batch size for the
            tensordict. The batch size is immutable and can only be modified
            by calling operations that create a new TensorDict. Unless the
            source is another TensorDict, the batch_size argument must be
            provided as it won't be inferred from the data.
        device (torch.device or compatible type, optional): a device for the
            TensorDict. If the source is non-empty and the device is
            missing, it will be inferred from the input dictionary, assuming
            that all tensors are on the same device.

    Examples:
        >>> import torch
        >>> from torchrl.data import TensorDict
        >>> source = {'random': torch.randn(3, 4),
        ...     'zeros': torch.zeros(3, 4, 5)}
        >>> batch_size = [3]
        >>> td = TensorDict(source, batch_size)
        >>> print(td.shape)  # equivalent to td.batch_size
        torch.Size([3])
        >>> td_unqueeze = td.unsqueeze(-1)
        >>> print(td_unqueeze.get("zeros").shape)
        torch.Size([3, 1, 4, 5])
        >>> print(td_unqueeze[0].shape)
        torch.Size([1])
        >>> print(td_unqueeze.view(-1).shape)
        torch.Size([3])
        >>> print((td.clone()==td).all())
        True

    """

<<<<<<< HEAD
    def __getstate__(self) -> dict:
        state = self.__dict__.copy()
        del state["_dict_meta"]
        return state

    def __setstate__(self, state: dict) -> None:
        state["_dict_meta"] = KeyDependentDefaultDict(self._make_meta)
        self.__dict__.update(state)

=======
>>>>>>> e5bea048
    @classmethod
    def __new__(cls, *args, **kwargs):
        cls._safe = True
        cls._lazy = False
        cls._is_shared = None
        cls._is_memmap = None
        return _TensorDict.__new__(cls)

    def __init__(
        self,
        source: Union[_TensorDict, dict],
        batch_size: Optional[Union[Sequence[int], torch.Size, int]] = None,
        device: Optional[DEVICE_TYPING] = None,
        _meta_source: Optional[dict] = None,
        _run_checks: bool = True,
    ) -> object:
        super().__init__()

        self._tensordict: Dict = dict()

        self._is_shared = None
        self._is_memmap = None

        if not isinstance(source, (_TensorDict, dict)):
            raise ValueError(
                "A TensorDict source is expected to be a _TensorDict "
                f"sub-type or a dictionary, found type(source)={type(source)}."
            )
        if isinstance(
            batch_size,
            (
                Number,
                Sequence,
            ),
        ):
            if not isinstance(batch_size, torch.Size):
                if isinstance(batch_size, int):
                    batch_size = torch.Size([batch_size])
                else:
                    batch_size = torch.Size(batch_size)
            self._batch_size = batch_size

        elif isinstance(source, _TensorDict):
            self._batch_size = source.batch_size
        else:
            raise ValueError(
                "batch size was not specified when creating the TensorDict "
                "instance and it could not be retrieved from source."
            )

        if isinstance(source, _TensorDict) and device is None:
            device = source._device_safe()
        elif device is not None:
            device = torch.device(device)

        map_item_to_device = device is not None
        self._device = device

        if source is not None:
            for key, value in source.items():
                if map_item_to_device:
                    value = value.to(device)
                _meta_val = (
                    None
                    if _meta_source is None or key not in _meta_source
                    else _meta_source[key]
                )
                if (
                    isinstance(value, _TensorDict)
                    and value.batch_size[: self.batch_dims] != self.batch_size
                ):
                    value.batch_size = self.batch_size
                self.set(key, value, _meta_val=_meta_val, _run_checks=False)

        if _run_checks:
            self._check_batch_size()
            self._check_device()

    def _make_meta(self, key: str) -> MetaTensor:
        proc_value = self._tensordict[key]
        is_memmap = (
            self._is_memmap
            if self._is_memmap is not None
            else isinstance(proc_value, MemmapTensor)
        )
        is_shared = (
            self._is_shared if self._is_shared is not None else proc_value.is_shared()
        )
        return MetaTensor(
            proc_value,
            _is_memmap=is_memmap,
            _is_shared=is_shared,
            _is_tensordict=isinstance(proc_value, _TensorDict),
        )

    @property
    def batch_dims(self) -> int:
        return len(self.batch_size)

    @batch_dims.setter
    def batch_dims(self, value: COMPATIBLE_TYPES) -> None:
        raise RuntimeError(
            f"Setting batch dims on {self.__class__.__name__} instances is "
            f"not allowed."
        )

    @property
    def device(self) -> torch.device:
        device = self._device
        if device is None:
            raise RuntimeError(
                "Querying a tensordict device when it has not been set is not "
                "permitted. Either populate the tensordict with a tensor or set "
                "the device upon creation using de `device=dest` keyword."
            )
        return device

    @device.setter
    def device(self, value: DEVICE_TYPING) -> None:
        if self._device is None:
            self._device = torch.device(value)
        else:
            raise RuntimeError(
                "device cannot be set using tensordict.device = device, "
                "because device cannot be updated in-place. To update device, use "
                "tensordict.to(new_device), which will return a new tensordict "
                "on the new device."
            )

    def _device_safe(self) -> Union[None, torch.device]:
        return self._device

    @property
    def batch_size(self) -> torch.Size:
        return self._batch_size

    @batch_size.setter
    def batch_size(self, new_size: torch.Size):
        return self._batch_size_setter(new_size)

    def _change_batch_size(self, new_size: torch.Size):
        if not hasattr(self, "_orig_batch_size"):
            self._orig_batch_size = self.batch_size
        elif self._orig_batch_size == new_size:
            del self._orig_batch_size
        self._batch_size = new_size

    # Checks
    def _check_is_shared(self) -> bool:
        share_list = [value.is_shared() for key, value in self.items_meta()]
        if any(share_list) and not all(share_list):
            shared_str = ", ".join(
                [f"{key}: {value.is_shared()}" for key, value in self.items_meta()]
            )
            raise RuntimeError(
                f"tensors must be either all shared or not, but mixed "
                f"features is not allowed. "
                f"Found: {shared_str}"
            )
        return all(share_list) and len(share_list) > 0

    def _check_is_memmap(self) -> bool:
        memmap_list = [value.is_memmap() for key, value in self.items_meta()]
        if any(memmap_list) and not all(memmap_list):
            memmap_str = ", ".join(
                [f"{key}: {value.is_memmap()}" for key, value in self.items_meta()]
            )
            raise RuntimeError(
                f"tensors must be either all MemmapTensor or not, but mixed "
                f"features is not allowed. "
                f"Found: {memmap_str}"
            )
        return all(memmap_list) and len(memmap_list) > 0

    def _check_device(self) -> None:
        devices = set(value.device for value in self.values_meta())
        if len(devices) > 1:
            raise RuntimeError(f"Found more than one device: {devices}")

    def pin_memory(self) -> _TensorDict:
        if self.device == torch.device("cpu"):
            for key, value in self.items():
                if isinstance(value, _TensorDict) or (
                    value.dtype in (torch.half, torch.float, torch.double)
                ):
                    self.set(key, value.pin_memory(), inplace=False)
        return self

    def expand(self, *shape: int) -> _TensorDict:
        """Expands every tensor with `(*shape, *tensor.shape)` and returns the
        same tensordict with new tensors with expanded shapes.
        """
        _batch_size = torch.Size([*shape, *self.batch_size])
        d = dict()
        for key, value in self.items():
            if isinstance(value, _TensorDict):
                d[key] = value.expand(*shape)
            else:
                d[key] = value.expand(*shape, *value.shape)
        return TensorDict(source=d, batch_size=_batch_size, device=self._device_safe())

    def set(
        self,
        key: str,
        value: COMPATIBLE_TYPES,
        inplace: bool = False,
        _run_checks: bool = True,
        _meta_val: Optional[MetaTensor] = None,
    ) -> _TensorDict:
        """Sets a value in the TensorDict. If inplace=True (default is False),
        and if the key already exists, set will call set_ (in place setting).
        """
        if self.is_locked:
            raise RuntimeError("Cannot modify immutable TensorDict")
        if not isinstance(key, str):
            raise TypeError(f"Expected key to be a string but found {type(key)}")

        if self._is_shared is None:
            self._is_shared = value.is_shared()
        if self._is_memmap is None:
            self._is_memmap = isinstance(value, MemmapTensor)

        present = key in self._tensordict
        if present and value is self._tensordict[key]:
            return self

        if present and inplace:
            return self.set_(key, value)
        proc_value = self._process_tensor(
            value,
            check_tensor_shape=_run_checks,
            check_shared=False,
            check_device=_run_checks,
        )  # check_tensor_shape=_run_checks
        self._tensordict[key] = proc_value
        if _meta_val:
            self._dict_meta[key] = _meta_val
        elif present and key in self._dict_meta:
            del self._dict_meta[key]
        return self

    def del_(self, key: str) -> _TensorDict:
        del self._tensordict[key]
        if key in self._dict_meta:
            del self._dict_meta[key]
        return self

    def rename_key(self, old_key: str, new_key: str, safe: bool = False) -> _TensorDict:
        if not isinstance(old_key, str):
            raise TypeError(
                f"Expected old_name to be a string but found {type(old_key)}"
            )
        if not isinstance(new_key, str):
            raise TypeError(
                f"Expected new_name to be a string but found {type(new_key)}"
            )

        if safe and (new_key in self.keys()):
            raise KeyError(f"key {new_key} already present in TensorDict.")
        self.set(
            new_key,
            self.get(old_key),
            _meta_val=self._get_meta(old_key) if old_key in self._dict_meta else None,
            _run_checks=False,
        )
        self.del_(old_key)
        return self

    def set_(
        self, key: str, value: COMPATIBLE_TYPES, no_check: bool = False
    ) -> _TensorDict:
        if not no_check:
            if self.is_locked:
                raise RuntimeError("Cannot modify immutable TensorDict")
            if not isinstance(key, str):
                raise TypeError(f"Expected key to be a string but found {type(key)}")

        if no_check or key in self.keys():
            if not no_check:
                proc_value = self._process_tensor(
                    value, check_device=False, check_shared=False
                )
                # copy_ will broadcast one tensor onto another's shape, which we don't want
                target_shape = self._get_meta(key).shape
                if proc_value.shape != target_shape:
                    raise RuntimeError(
                        f'calling set_("{key}", tensor) with tensors of '
                        f"different shape: got tensor.shape={proc_value.shape} "
                        f'and get("{key}").shape={target_shape}'
                    )
            else:
                proc_value = value
            if proc_value is not self._tensordict[key]:
                self._tensordict[key].copy_(proc_value)
                if key in self._dict_meta:
                    self._dict_meta[key].requires_grad = proc_value.requires_grad
        else:
            raise AttributeError(
                f'key "{key}" not found in tensordict, '
                f'call td.set("{key}", value) for populating tensordict with '
                f"new key-value pair"
            )
        return self

    def _stack_onto_(
        self, key: str, list_item: List[COMPATIBLE_TYPES], dim: int
    ) -> TensorDict:
        torch.stack(list_item, dim=dim, out=self._tensordict[key])
        return self

    def _stack_onto_at_(
        self,
        key: str,
        list_item: List[COMPATIBLE_TYPES],
        dim: int,
        idx: INDEX_TYPING,
    ) -> TensorDict:
        if isinstance(idx, tuple) and len(idx) == 1:
            idx = idx[0]
        if isinstance(idx, (int, slice)) or (
            isinstance(idx, tuple)
            and all(isinstance(_idx, (int, slice)) for _idx in idx)
        ):
            torch.stack(list_item, dim=dim, out=self._tensordict[key][idx])
        else:
            raise ValueError(
                f"Cannot stack onto an indexed tensor with index {idx} "
                f"as its storage differs."
            )
        return self

    def set_at_(
        self, key: str, value: COMPATIBLE_TYPES, idx: INDEX_TYPING
    ) -> _TensorDict:
        if self.is_locked:
            raise RuntimeError("Cannot modify immutable TensorDict")
        if not isinstance(key, str):
            raise TypeError(f"Expected key to be a string but found {type(key)}")

        # do we need this?
        # value = self._process_tensor(
        #     value, check_tensor_shape=False, check_device=False
        # )
        if key not in self.keys():
            raise KeyError(f"did not find key {key} in {self.__class__.__name__}")
        tensor_in = self._tensordict[key]
        if isinstance(idx, tuple) and len(idx) and isinstance(idx[0], tuple):
            warn(
                "Multiple indexing can lead to unexpected behaviours when "
                "setting items, for instance `td[idx1][idx2] = other` may "
                "not write to the desired location if idx1 is a list/tensor."
            )
            tensor_in = _sub_index(tensor_in, idx)
            tensor_in.copy_(value)
        else:
            tensor_in[idx] = value
        if key in self._dict_meta:
            # change Meta in case of require_grad coming in value
            self._dict_meta[key].requires_grad = tensor_in.requires_grad
        return self

    def get(
        self, key: str, default: Union[str, COMPATIBLE_TYPES] = "_no_default_"
    ) -> COMPATIBLE_TYPES:
        if not isinstance(key, str):
            raise TypeError(f"Expected key to be a string but found {type(key)}")

        if key in self._tensordict.keys():
            return self._tensordict[key]
        else:
            return self._default_get(key, default)

    def share_memory_(self) -> _TensorDict:
        if self.is_memmap():
            raise RuntimeError(
                "memmap and shared memory are mutually exclusive features."
            )
        if not self._tensordict.keys():
            raise Exception(
                "share_memory_ must be called when the TensorDict is ("
                "partially) populated. Set a tensor first."
            )
        if self.device != torch.device("cpu"):
            # cuda tensors are shared by default
            return self
        for key, value in self.items():
            value.share_memory_()
        for key, value in self.items_meta():
            value.share_memory_()
        self._is_shared = True
        return self

    def detach_(self) -> _TensorDict:
        for key, value in self.items():
            value.detach_()
        return self

    def memmap_(self) -> _TensorDict:
        if self.is_shared() and self.device == torch.device("cpu"):
            raise RuntimeError(
                "memmap and shared memory are mutually exclusive features."
            )
        if not self._tensordict.keys():
            raise Exception(
                "memmap_() must be called when the TensorDict is (partially) "
                "populated. Set a tensor first."
            )
        if any(val.requires_grad for val in self._dict_meta.values()):
            raise Exception(
                "memmap is not compatible with gradients, one of Tensors has requires_grad equals True"
            )
        for key, value in self.items():
            self._tensordict[key] = MemmapTensor(value)
        for key, value in self.items_meta():
            value.memmap_()
        self._is_memmap = True
        return self

    def to(self, dest: Union[DEVICE_TYPING, torch.Size, Type], **kwargs) -> _TensorDict:
        if isinstance(dest, type) and issubclass(dest, _TensorDict):
            if isinstance(self, dest):
                return self
            td = dest(
                source=self,
                **kwargs,
            )
            return td
        elif isinstance(dest, (torch.device, str, int)):
            # must be device
            dest = torch.device(dest)
            if self._device_safe() is not None and dest == self.device:
                return self

            self_copy = TensorDict(
                source={key: value.to(dest) for key, value in self.items()},
                batch_size=self.batch_size,
                device=dest,
            )
            if self._safe:
                # sanity check
                self_copy._check_device()
                self_copy._check_is_shared()
            return self_copy
        elif isinstance(dest, torch.Size):
            self.batch_size = dest
            return self
        else:
            raise NotImplementedError(
                f"dest must be a string, torch.device or a TensorDict "
                f"instance, {dest} not allowed"
            )

    def masked_fill_(
        self, mask: torch.Tensor, value: Union[float, int, bool]
    ) -> _TensorDict:
        for key, item in self.items():
            mask_expand = expand_as_right(mask, item)
            item.masked_fill_(mask_expand, value)
        return self

    def masked_fill(self, mask: torch.Tensor, value: Union[float, bool]) -> _TensorDict:
        td_copy = self.clone()
        return td_copy.masked_fill_(mask, value)

    def is_contiguous(self) -> bool:
        return all([value.is_contiguous() for _, value in self.items()])

    def contiguous(self) -> _TensorDict:
        if not self.is_contiguous():
            return self.clone()
        return self

    def select(self, *keys: str, inplace: bool = False) -> _TensorDict:
        d = {key: value for (key, value) in self.items() if key in keys}
        d_meta = {
            key: value
            for (key, value) in self.items_meta(make_unset=False)
            if key in keys
        }
        if inplace:
            self._tensordict = d
            for key in list(self._dict_meta.keys()):
                if key not in keys:
                    del self._dict_meta[key]
            return self
        return TensorDict(
            device=self._device_safe(),
            batch_size=self.batch_size,
            source=d,
            _meta_source=d_meta,
            _run_checks=False,
        )

    def keys(self) -> KeysView:
        return self._tensordict.keys()


def implements_for_td(torch_function: Callable) -> Callable:
    """Register a torch function override for ScalarTensor"""

    @functools.wraps(torch_function)
    def decorator(func):
        TD_HANDLED_FUNCTIONS[torch_function] = func
        return func

    return decorator


# @implements_for_td(torch.testing.assert_allclose) TODO
def assert_allclose_td(
    actual: _TensorDict,
    expected: _TensorDict,
    rtol: float = None,
    atol: float = None,
    equal_nan: bool = True,
    msg: str = "",
) -> bool:
    if not isinstance(actual, _TensorDict) or not isinstance(expected, _TensorDict):
        raise TypeError("assert_allclose inputs must be of TensorDict type")
    set1 = set(actual.keys())
    set2 = set(expected.keys())
    if not (len(set1.difference(set2)) == 0 and len(set2) == len(set1)):
        raise KeyError(
            "actual and expected tensordict keys mismatch, "
            f"keys {(set1 - set2).union(set2 - set1)} appear in one but not "
            f"the other."
        )
    keys = sorted(list(actual.keys()))
    for key in keys:
        input1 = actual.get(key)
        input2 = expected.get(key)
        if isinstance(input1, _TensorDict):
            assert_allclose_td(input1, input2, rtol=rtol, atol=atol)
            continue

        mse = (input1.to(torch.float) - input2.to(torch.float)).pow(2).sum()
        mse = mse.div(input1.numel()).sqrt().item()

        default_msg = f"key {key} does not match, got mse = {mse:4.4f}"
        if len(msg):
            msg = "\t".join([default_msg, msg])
        else:
            msg = default_msg
        if isinstance(input1, MemmapTensor):
            input1 = input1._tensor
        if isinstance(input2, MemmapTensor):
            input2 = input2._tensor
        torch.testing.assert_allclose(
            input1, input2, rtol=rtol, atol=atol, equal_nan=equal_nan, msg=msg
        )
    return True


@implements_for_td(torch.unbind)
def unbind(td: _TensorDict, *args, **kwargs) -> Tuple[_TensorDict, ...]:
    return td.unbind(*args, **kwargs)


@implements_for_td(torch.clone)
def clone(td: _TensorDict, *args, **kwargs) -> _TensorDict:
    return td.clone(*args, **kwargs)


@implements_for_td(torch.squeeze)
def squeeze(td: _TensorDict, *args, **kwargs) -> _TensorDict:
    return td.squeeze(*args, **kwargs)


@implements_for_td(torch.unsqueeze)
def unsqueeze(td: _TensorDict, *args, **kwargs) -> _TensorDict:
    return td.unsqueeze(*args, **kwargs)


@implements_for_td(torch.masked_select)
def masked_select(td: _TensorDict, *args, **kwargs) -> _TensorDict:
    return td.masked_select(*args, **kwargs)


@implements_for_td(torch.permute)
def permute(td: _TensorDict, dims) -> _TensorDict:
    return td.permute(*dims)


@implements_for_td(torch.cat)
def cat(
    list_of_tensordicts: Sequence[_TensorDict],
    dim: int = 0,
    device: DEVICE_TYPING = None,
    out: _TensorDict = None,
) -> _TensorDict:
    if not list_of_tensordicts:
        raise RuntimeError("list_of_tensordicts cannot be empty")
    if not device:
        device = list_of_tensordicts[0].device
    if dim < 0:
        raise RuntimeError(
            f"negative dim in torch.dim(list_of_tensordicts, dim=dim) not "
            f"allowed, got dim={dim}"
        )

    batch_size = list(list_of_tensordicts[0].batch_size)
    if dim >= len(batch_size):
        raise RuntimeError(
            f"dim must be in the range 0 <= dim < len(batch_size), got dim"
            f"={dim} and batch_size={batch_size}"
        )
    batch_size[dim] = sum([td.batch_size[dim] for td in list_of_tensordicts])
    batch_size = torch.Size(batch_size)

    # check that all tensordict match
    keys = _check_keys(list_of_tensordicts, strict=True)
    if out is None:
        out = dict()
        for key in keys:
            out[key] = torch.cat([td.get(key) for td in list_of_tensordicts], dim)
        out = TensorDict(out, device=device, batch_size=batch_size, _run_checks=False)
        return out
    else:
        if out.batch_size != batch_size:
            raise RuntimeError(
                "out.batch_size and cat batch size must match, "
                f"got out.batch_size={out.batch_size} and batch_size"
                f"={batch_size}"
            )

        for key in keys:
            out.set_(key, torch.cat([td.get(key) for td in list_of_tensordicts], dim))
        return out


@implements_for_td(torch.stack)
def stack(
    list_of_tensordicts: Sequence[_TensorDict],
    dim: int = 0,
    out: _TensorDict = None,
    strict=False,
    contiguous=False,
) -> _TensorDict:
    if not list_of_tensordicts:
        raise RuntimeError("list_of_tensordicts cannot be empty")
    batch_size = list_of_tensordicts[0].batch_size
    if dim < 0:
        dim = len(batch_size) + dim + 1
    if len(list_of_tensordicts) > 1:
        for td in list_of_tensordicts[1:]:
            if td.batch_size != list_of_tensordicts[0].batch_size:
                raise RuntimeError(
                    "stacking tensordicts requires them to have congruent "
                    "batch sizes, got td1.batch_size={td.batch_size} and "
                    f"td2.batch_size{list_of_tensordicts[0].batch_size}"
                )
    # check that all tensordict match
    keys = _check_keys(list_of_tensordicts)

    if out is None:
        device = list_of_tensordicts[0]._device_safe()
        out = (
            TensorDict(
                {
                    key: torch.stack(
                        [_tensordict.get(key) for _tensordict in list_of_tensordicts],
                        dim,
                    )
                    for key in keys
                },
                batch_size=LazyStackedTensorDict._compute_batch_size(
                    batch_size, dim, len(list_of_tensordicts)
                ),
                device=device,
                _run_checks=False,
            )
            if contiguous
            else LazyStackedTensorDict(
                *list_of_tensordicts,
                stack_dim=dim,
            )
        )
    else:
        batch_size = list(batch_size)
        batch_size.insert(dim, len(list_of_tensordicts))
        batch_size = torch.Size(batch_size)

        if out.batch_size != batch_size:
            raise RuntimeError(
                "out.batch_size and stacked batch size must match, "
                f"got out.batch_size={out.batch_size} and batch_size"
                f"={batch_size}"
            )

        out_keys = set(out.keys())
        if strict:
            in_keys = set(keys)
            if len(out_keys - in_keys) > 0:
                raise RuntimeError(
                    "The output tensordict has keys that are missing in the "
                    "tensordict that has to be written: {out_keys - in_keys}. "
                    "As per the call to `stack(..., strict=True)`, this "
                    "is not permitted."
                )
            elif len(in_keys - out_keys) > 0:
                raise RuntimeError(
                    "The resulting tensordict has keys that are missing in "
                    f"its destination: {in_keys - out_keys}. As per the call "
                    "to `stack(..., strict=True)`, this is not permitted."
                )

        for key in keys:
            if key in out_keys:
                out._stack_onto_(
                    key,
                    [_tensordict.get(key) for _tensordict in list_of_tensordicts],
                    dim,
                )
            else:
                out.set(
                    key,
                    torch.stack(
                        [_tensordict.get(key) for _tensordict in list_of_tensordicts],
                        dim,
                    ),
                    inplace=True,
                )
    return out


def pad(tensordict: _TensorDict, pad_size: Sequence[int], value: float = 0.0):
    """Pads all tensors in a tensordict along the batch dimensions with a constant value,
    returning a new tensordict

    Args:
         tensordict (TensorDict): The tensordict to pad
         pad_size (Sequence[int]): The padding size by which to pad some batch
            dimensions of the tensordict, starting from the first dimension and
            moving forward. [len(pad_size) / 2] dimensions of the batch size will
            be padded. For example to pad only the first dimension, pad has the form
            (padding_left, padding_right). To pad two dimensions,
            (padding_left, padding_right, padding_top, padding_bottom) and so on.
            pad_size must be even and less than or equal to twice the number of batch dimensions.
         value (float, optional): The fill value to pad by, default 0.0

    Returns:
        A new TensorDict padded along the batch dimensions

    Examples:
        >>> from torchrl.data import TensorDict, pad
        >>> import torch
        >>> td = TensorDict({'a': torch.ones(3, 4, 1),
        ...     'b': torch.ones(3, 4, 1, 1)}, batch_size=[3, 4])
        >>> dim0_left, dim0_right, dim1_left, dim1_right = [0, 1, 0, 2]
        >>> padded_td = pad(td, [dim0_left, dim0_right, dim1_left, dim1_right], value=0.0)
        >>> print(padded_td.batch_size)
        torch.Size([4, 6])
        >>> print(padded_td.get("a").shape)
        torch.Size([4, 6, 1])
        >>> print(padded_td.get("b").shape)
        torch.Size([4, 6, 1, 1])
    """

    if len(pad_size) > 2 * len(tensordict.batch_size):
        raise RuntimeError(
            "The length of pad_size must be <= 2 * the number of batch dimensions"
        )

    if len(pad_size) % 2:
        raise RuntimeError("pad_size must have an even number of dimensions")

    new_batch_size = list(tensordict.batch_size)
    for i in range(len(pad_size)):
        new_batch_size[i // 2] += pad_size[i]

    reverse_pad = pad_size[::-1]
    for i in range(0, len(reverse_pad), 2):
        reverse_pad[i], reverse_pad[i + 1] = reverse_pad[i + 1], reverse_pad[i]

    out = TensorDict({}, new_batch_size, device=tensordict.device)
    for key, tensor in tensordict.items():
        cur_pad = reverse_pad
        if len(pad_size) < len(tensor.shape) * 2:
            cur_pad = [0] * (len(tensor.shape) * 2 - len(pad_size)) + reverse_pad

        if isinstance(tensor, _TensorDict):
            padded = pad(tensor, pad_size, value)
        else:
            padded = torch.nn.functional.pad(tensor, cur_pad, value=value)
        out.set(key, padded)

    return out


# @implements_for_td(torch.nn.utils.rnn.pad_sequence)
def pad_sequence_td(
    list_of_tensordicts: Sequence[_TensorDict],
    batch_first: bool = True,
    padding_value: float = 0.0,
    out: _TensorDict = None,
    device: Optional[DEVICE_TYPING] = None,
):
    if not list_of_tensordicts:
        raise RuntimeError("list_of_tensordicts cannot be empty")
    # check that all tensordict match
    keys = _check_keys(list_of_tensordicts)
    if out is None:
        out = TensorDict({}, [], device=device)
        for key in keys:
            out.set(
                key,
                torch.nn.utils.rnn.pad_sequence(
                    [td.get(key) for td in list_of_tensordicts],
                    batch_first=batch_first,
                    padding_value=padding_value,
                ),
            )
        return out
    else:
        for key in keys:
            out.set_(
                key,
                torch.nn.utils.rnn.pad_sequence(
                    [td.get(key) for td in list_of_tensordicts],
                    batch_first=batch_first,
                    padding_value=padding_value,
                ),
            )
        return out


class SubTensorDict(_TensorDict):
    """
    A TensorDict that only sees an index of the stored tensors.

    By default, indexing a tensordict with an iterable will result in a
    SubTensorDict. This is done such that a TensorDict indexed with
    non-contiguous index (e.g. a Tensor) will still point to the original
    memory location (unlike regular indexing of tensors).

    Examples:
        >>> from torchrl.data import TensorDict, SubTensorDict
        >>> source = {'random': torch.randn(3, 4, 5, 6),
        ...    'zeros': torch.zeros(3, 4, 1, dtype=torch.bool)}
        >>> batch_size = torch.Size([3, 4])
        >>> td = TensorDict(source, batch_size)
        >>> td_index = td[:, 2]
        >>> print(type(td_index), td_index.shape)
        <class 'torchrl.data.tensordict.tensordict.TensorDict'> \
torch.Size([3])
        >>> td_index = td[:, slice(None)]
        >>> print(type(td_index), td_index.shape)
        <class 'torchrl.data.tensordict.tensordict.TensorDict'> \
torch.Size([3, 4])
        >>> td_index = td[:, torch.Tensor([0, 2]).to(torch.long)]
        >>> print(type(td_index), td_index.shape)
        <class 'torchrl.data.tensordict.tensordict.SubTensorDict'> \
torch.Size([3, 2])
        >>> _ = td_index.fill_('zeros', 1)
        >>> # the indexed tensors are updated with Trues
        >>> print(td.get('zeros'))
        tensor([[[ True],
                 [False],
                 [ True],
                 [False]],
        <BLANKLINE>
                [[ True],
                 [False],
                 [ True],
                 [False]],
        <BLANKLINE>
                [[ True],
                 [False],
                 [ True],
                 [False]]])

    """

    _safe = False
    _lazy = True

    def __init__(
        self,
        source: _TensorDict,
        idx: INDEX_TYPING,
        batch_size: Optional[Sequence[int]] = None,
    ):
        super().__init__()
        self._is_shared = None
        self._is_memmap = None

        if not isinstance(source, _TensorDict):
            raise TypeError(
                f"Expected source to be a subclass of _TensorDict, "
                f"got {type(source)}"
            )
        self._source = source
        if not isinstance(idx, (tuple, list)):
            idx = (idx,)
        else:
            idx = tuple(idx)
        self.idx = idx
        self._batch_size = _getitem_batch_size(self._source.batch_size, self.idx)
        if batch_size is not None and batch_size != self.batch_size:
            raise RuntimeError("batch_size does not match self.batch_size.")

    def _make_meta(self, key: str) -> MetaTensor:
        return self._source._get_meta(key)[self.idx]

    @property
    def batch_size(self) -> torch.Size:
        return self._batch_size

    @batch_size.setter
    def batch_size(self, new_size: torch.Size):
        return self._batch_size_setter(new_size)

    @property
    def device(self) -> torch.device:
        return self._source.device

    @device.setter
    def device(self, value: DEVICE_TYPING) -> None:
        self._source.device = value

    def _device_safe(self) -> Union[None, torch.device]:
        return self._source._device_safe()

    def _preallocate(self, key: str, value: COMPATIBLE_TYPES) -> _TensorDict:
        return self._source.set(key, value)

    def set(
        self,
        key: str,
        tensor: COMPATIBLE_TYPES,
        inplace: bool = False,
        _run_checks: bool = True,
    ) -> _TensorDict:
        if self.is_locked:
            raise RuntimeError("Cannot modify immutable TensorDict")
        keys = set(self.keys())
        if isinstance(tensor, _TensorDict) and tensor.batch_size != self.batch_size:
            tensor.batch_size = self.batch_size
        if inplace and key in keys:
            return self.set_(key, tensor)
        elif key in keys:
            raise RuntimeError(
                "Calling `SubTensorDict.set(key, value, inplace=False)` is prohibited for existing tensors. "
                "Consider calling `SubTensorDict.set_(...)` or cloning your tensordict first."
            )

        tensor = self._process_tensor(
            tensor, check_device=False, check_tensor_shape=False
        )
        parent = self.get_parent_tensordict()

        if isinstance(tensor, _TensorDict):
            tensor_expand = TensorDict(
                {
                    key: _expand_to_match_shape(
                        parent.batch_size, _tensor, self.batch_dims, self.device
                    )
                    for key, _tensor in tensor.items()
                },
                parent.batch_size,
                _run_checks=False,
            )
        else:
            tensor_expand = torch.zeros(
                *parent.batch_size,
                *tensor.shape[self.batch_dims :],
                dtype=tensor.dtype,
                device=self.device,
            )
            if self.is_shared() and self.device == torch.device("cpu"):
                tensor_expand.share_memory_()
            elif self.is_memmap():
                tensor_expand = MemmapTensor(tensor_expand)
        parent.set(key, tensor_expand, _run_checks=_run_checks)
        self.set_(key, tensor)
        if key in self._dict_meta:
            self._dict_meta[key].requires_grad = tensor.requires_grad
        return self

    def keys(self) -> KeysView:
        return self._source.keys()

    def set_(
        self, key: str, tensor: COMPATIBLE_TYPES, no_check: bool = False
    ) -> SubTensorDict:
        if not no_check:
            if self.is_locked:
                raise RuntimeError("Cannot modify immutable TensorDict")
            if key not in self.keys():
                raise KeyError(f"key {key} not found in {self.keys()}")
            if tensor.shape[: self.batch_dims] != self.batch_size:
                raise RuntimeError(
                    f"tensor.shape={tensor.shape[:self.batch_dims]} and "
                    f"self.batch_size={self.batch_size} mismatch"
                )
        self._source.set_at_(key, tensor, self.idx)
        if key in self._dict_meta:
            self._dict_meta[key].requires_grad = tensor.requires_grad

        return self

    def _stack_onto_(
        self, key: str, list_item: List[COMPATIBLE_TYPES], dim: int
    ) -> TensorDict:
        self._source._stack_onto_at_(key, list_item, dim=dim, idx=self.idx)
        return self

    def to(self, dest: Union[DEVICE_TYPING, torch.Size, Type], **kwargs) -> _TensorDict:
        if isinstance(dest, type) and issubclass(dest, _TensorDict):
            if isinstance(self, dest):
                return self
            return dest(
                source=self.clone(),
            )
        elif isinstance(dest, (torch.device, str, int)):
            dest = torch.device(dest)
            try:
                if dest == self.device:
                    return self
            except RuntimeError:
                # if device has not been set, pass
                pass
            td = self.to(TensorDict)
            # must be device
            return td.to(dest, **kwargs)
        elif isinstance(dest, torch.Size):
            self.batch_size = dest
            return self
        else:
            raise NotImplementedError(
                f"dest must be a string, torch.device or a TensorDict "
                f"instance, {dest} not allowed"
            )

    def _change_batch_size(self, new_size: torch.Size):
        if not hasattr(self, "_orig_batch_size"):
            self._orig_batch_size = self.batch_size
        elif self._orig_batch_size == new_size:
            del self._orig_batch_size
        self._batch_size = new_size

    def get(
        self,
        key: str,
        default: Optional[Union[torch.Tensor, str]] = "_no_default_",
    ) -> COMPATIBLE_TYPES:
        return self._source.get_at(key, self.idx, default=default)

    def set_at_(
        self,
        key: str,
        value: COMPATIBLE_TYPES,
        idx: INDEX_TYPING,
        discard_idx_attr: bool = False,
    ) -> SubTensorDict:
        if self.is_locked:
            raise RuntimeError("Cannot modify immutable TensorDict")
        if not isinstance(idx, tuple):
            idx = (idx,)
        if discard_idx_attr:
            self._source.set_at_(key, value, idx)
        else:
            tensor = self._source.get_at(key, self.idx)
            tensor[idx] = value
            self._source.set_at_(key, tensor, self.idx)
        if key in self._dict_meta:
            self._dict_meta[key].requires_grad = value.requires_grad
        return self

    def get_at(
        self,
        key: str,
        idx: INDEX_TYPING,
        discard_idx_attr: bool = False,
        default: Optional[Union[torch.Tensor, str]] = "_no_default_",
    ) -> COMPATIBLE_TYPES:
        if not isinstance(idx, tuple):
            idx = (idx,)
        if discard_idx_attr:
            return self._source.get_at(key, idx, default=default)
        else:
            out = self._source.get_at(key, self.idx, default=default)
            if out is default:
                return out
            return out[idx]

    def update_(
        self,
        input_dict: Union[Dict[str, COMPATIBLE_TYPES], _TensorDict],
        clone: bool = False,
    ) -> SubTensorDict:
        return self.update_at_(
            input_dict, idx=self.idx, discard_idx_attr=True, clone=clone
        )

    def update_at_(
        self,
        input_dict: Union[Dict[str, COMPATIBLE_TYPES], _TensorDict],
        idx: INDEX_TYPING,
        discard_idx_attr: bool = False,
        clone: bool = False,
    ) -> SubTensorDict:
        for key, value in input_dict.items():
            if not isinstance(value, _accepted_classes):
                raise TypeError(
                    f"Expected value to be one of types {_accepted_classes} "
                    f"but got {type(value)}"
                )
            if clone:
                value = value.clone()
            self.set_at_(
                key,
                value,
                idx,
                discard_idx_attr=discard_idx_attr,
            )
        return self

    def get_parent_tensordict(self) -> _TensorDict:
        if not isinstance(self._source, _TensorDict):
            raise TypeError(
                f"SubTensorDict was initialized with a source of type"
                f" {self._source.__class__.__name__}, "
                "parent tensordict not accessible"
            )
        return self._source

    def del_(self, key: str) -> _TensorDict:
        self._source = self._source.del_(key)
        return self

    def clone(self, recursive: bool = True) -> SubTensorDict:
        if not recursive:
            return copy(self)
        return SubTensorDict(
            source=self._source,
            idx=self.idx,
        )

    def is_contiguous(self) -> bool:
        return all([value.is_contiguous() for _, value in self.items()])

    def contiguous(self) -> _TensorDict:
        if self.is_contiguous():
            return self
        return TensorDict(
            batch_size=self.batch_size,
            source={key: value for key, value in self.items()},
            device=self._device_safe(),
        )

    def select(self, *keys: str, inplace: bool = False) -> _TensorDict:
        if inplace:
            self._source = self._source.select(*keys)
            return self
        return self._source.select(*keys)[self.idx]

    def expand(self, *shape: int, inplace: bool = False) -> _TensorDict:
        new_source = self._source.expand(*shape)
        idx = tuple(slice(None) for _ in shape) + tuple(self.idx)
        if inplace:
            self._source = new_source
            self.idx = idx
        return new_source[idx]

    def is_shared(self, no_check: bool = True) -> bool:
        return self._source.is_shared(no_check=no_check)

    def is_memmap(self, no_check: bool = True) -> bool:
        return self._source.is_memmap(no_check=no_check)

    def rename_key(
        self, old_key: str, new_key: str, safe: bool = False
    ) -> SubTensorDict:
        self._source.rename_key(old_key, new_key, safe=safe)
        return self

    def pin_memory(self) -> _TensorDict:
        self._source.pin_memory()
        return self

    def detach_(self) -> _TensorDict:
        raise RuntimeError("Detaching a sub-tensordict in-place cannot be done.")

    def masked_fill_(
        self, mask: torch.Tensor, value: Union[float, bool]
    ) -> _TensorDict:
        for key, item in self.items():
            self.set_(key, torch.full_like(item, value))
        return self

    def masked_fill(self, mask: torch.Tensor, value: Union[float, bool]) -> _TensorDict:
        td_copy = self.clone()
        return td_copy.masked_fill_(mask, value)

    def memmap_(self) -> _TensorDict:
        raise RuntimeError(
            "Converting a sub-tensordict values to memmap cannot be done."
        )

    def share_memory_(self) -> _TensorDict:
        raise RuntimeError(
            "Casting a sub-tensordict values to shared memory cannot be done."
        )


def merge_tensordicts(*tensordicts: _TensorDict) -> _TensorDict:
    if len(tensordicts) < 2:
        raise RuntimeError(
            f"at least 2 tensordicts must be provided, got" f" {len(tensordicts)}"
        )
    d = tensordicts[0].to_dict()
    for td in tensordicts[1:]:
        d.update(td.to_dict())
    return TensorDict({}, [], device=td._device_safe()).update(d)


class LazyStackedTensorDict(_TensorDict):
    """A Lazy stack of TensorDicts.

    When stacking TensorDicts together, the default behaviour is to put them
    in a stack that is not instantiated.
    This allows to seamlessly work with stacks of tensordicts with operations
    that will affect the original tensordicts.

    Args:
         *tensordicts (TensorDict instances): a list of tensordict with
            same batch size.
         stack_dim (int): a dimension (between `-td.ndimension()` and
            `td.ndimension()-1` along which the stack should be performed.

    Examples:
        >>> from torchrl.data import TensorDict
        >>> import torch
        >>> tds = [TensorDict({'a': torch.randn(3, 4)}, batch_size=[3])
        ...     for _ in range(10)]
        >>> td_stack = torch.stack(tds, -1)
        >>> print(td_stack.shape)
        torch.Size([3, 10])
        >>> print(td_stack.get("a").shape)
        torch.Size([3, 10, 4])
        >>> print(td_stack[:, 0] is tds[0])
        True
    """

    _safe = False
    _lazy = True

    def __init__(
        self,
        *tensordicts: _TensorDict,
        stack_dim: int = 0,
        batch_size: Optional[Sequence[int]] = None,  # TODO: remove
    ):
        super().__init__()

        self._is_shared = None
        self._is_memmap = None

        # sanity check
        N = len(tensordicts)
        if not N:
            raise RuntimeError(
                "at least one tensordict must be provided to "
                "StackedTensorDict to be instantiated"
            )
        if not isinstance(tensordicts[0], _TensorDict):
            raise TypeError(
                f"Expected input to be _TensorDict instance"
                f" but got {type(tensordicts[0])} instead."
            )
        if stack_dim < 0:
            raise RuntimeError(
                f"stack_dim must be non negative, got stack_dim={stack_dim}"
            )
        _batch_size = tensordicts[0].batch_size
        device = tensordicts[0]._device_safe()

        for i, td in enumerate(tensordicts[1:]):
            if not isinstance(td, _TensorDict):
                raise TypeError(
                    f"Expected input to be _TensorDict instance"
                    f" but got {type(tensordicts[0])} instead."
                )
            _bs = td.batch_size
            _device = td._device_safe()
            if device != _device:
                raise RuntimeError(f"devices differ, got {device} and {_device}")
            if _bs != _batch_size:
                raise RuntimeError(
                    f"batch sizes in tensordicts differs, StackedTensorDict "
                    f"cannot be created. Got td[0].batch_size={_batch_size} "
                    f"and td[i].batch_size={_bs} "
                )
        self.tensordicts: List[_TensorDict] = list(tensordicts)
        self.stack_dim = stack_dim
        self._batch_size = self._compute_batch_size(_batch_size, stack_dim, N)
        self._update_valid_keys()
        if batch_size is not None and batch_size != self.batch_size:
            raise RuntimeError("batch_size does not match self.batch_size.")

    @property
    def device(self) -> torch.device:
        # devices might have changed so we check that they're all the same
        device_set = {td.device for td in self.tensordicts}
        if len(device_set) != 1:
            raise RuntimeError(
                f"found multiple devices in {self.__class__.__name__}:" f" {device_set}"
            )
        return self.tensordicts[0].device

    @device.setter
    def device(self, value: DEVICE_TYPING) -> None:
        for t in self.tensordicts:
            t.device = value

    def _device_safe(self) -> Union[None, torch.device]:
        return self.tensordicts[0]._device_safe()

    @property
    def batch_size(self) -> torch.Size:
        return self._batch_size

    @batch_size.setter
    def batch_size(self, new_size: torch.Size):
        return self._batch_size_setter(new_size)

    def is_shared(self, no_check: bool = True) -> bool:
        are_shared = [td.is_shared(no_check=no_check) for td in self.tensordicts]
        if any(are_shared) and not all(are_shared):
            raise RuntimeError(
                f"tensordicts shared status mismatch, got {sum(are_shared)} "
                f"shared tensordicts and "
                f"{len(are_shared) - sum(are_shared)} non shared tensordict "
            )
        return all(are_shared)

    def is_memmap(self, no_check: bool = True) -> bool:
        are_memmap = [td.is_memmap() for td in self.tensordicts]
        if any(are_memmap) and not all(are_memmap):
            raise RuntimeError(
                f"tensordicts memmap status mismatch, got {sum(are_memmap)} "
                f"memmap tensordicts and "
                f"{len(are_memmap) - sum(are_memmap)} non memmap tensordict "
            )
        return all(are_memmap)

    def get_valid_keys(self) -> Set[str]:
        if self._valid_keys is None:
            self._update_valid_keys()
        return self._valid_keys

    def set_valid_keys(self, keys: Sequence[str]) -> None:
        raise RuntimeError(
            "setting valid keys is not permitted. valid keys are defined as "
            "the intersection of all the key sets from the TensorDicts in a "
            "stack and cannot be defined explicitely."
        )

    valid_keys = property(get_valid_keys, set_valid_keys)

    @staticmethod
    def _compute_batch_size(
        batch_size: torch.Size, stack_dim: int, N: int
    ) -> torch.Size:
        s = list(batch_size)
        s.insert(stack_dim, N)
        return torch.Size(s)

    def set(self, key: str, tensor: COMPATIBLE_TYPES, **kwargs) -> _TensorDict:
        if self.is_locked:
            raise RuntimeError("Cannot modify immutable TensorDict")
        if isinstance(tensor, _TensorDict):
            if tensor.batch_size[: self.batch_dims] != self.batch_size:
                tensor.batch_size = self.clone(recursive=False).batch_size
        if self.batch_size != tensor.shape[: self.batch_dims]:
            raise RuntimeError(
                "Setting tensor to tensordict failed because the shapes "
                f"mismatch: got tensor.shape = {tensor.shape} and "
                f"tensordict.batch_size={self.batch_size}"
            )
        proc_tensor = self._process_tensor(
            tensor, check_device=False, check_tensor_shape=False
        )
        proc_tensor = proc_tensor.unbind(self.stack_dim)
        for td, _item in zip(self.tensordicts, proc_tensor):
            td.set(key, _item, **kwargs)
        if key not in self._valid_keys:
            self._valid_keys = sorted([*self._valid_keys, key])
        if key in self._dict_meta:
            del self._dict_meta[key]
        return self

    def set_(
        self, key: str, tensor: COMPATIBLE_TYPES, no_check: bool = False
    ) -> _TensorDict:
        if not no_check:
            if self.is_locked:
                raise RuntimeError("Cannot modify immutable TensorDict")
            if isinstance(tensor, _TensorDict):
                if tensor.batch_size[: self.batch_dims] != self.batch_size:
                    tensor.batch_size = self.clone(recursive=False).batch_size
            if self.batch_size != tensor.shape[: self.batch_dims]:
                raise RuntimeError(
                    "Setting tensor to tensordict failed because the shapes "
                    f"mismatch: got tensor.shape = {tensor.shape} and "
                    f"tensordict.batch_size={self.batch_size}"
                )
            if key not in self.valid_keys:
                raise KeyError(
                    "setting a value in-place on a stack of TensorDict is only "
                    "permitted if all members of the stack have this key in "
                    "their register."
                )
            tensor = self._process_tensor(
                tensor,
                check_device=False,
                check_tensor_shape=False,
                check_shared=False,
            )
        if key in self._dict_meta:
            self._dict_meta[key].requires_grad = tensor.requires_grad
        tensors = tensor.unbind(self.stack_dim)
        for td, _item in zip(self.tensordicts, tensors):
            td.set_(key, _item)
        return self

    def set_at_(
        self, key: str, value: COMPATIBLE_TYPES, idx: INDEX_TYPING
    ) -> _TensorDict:
        if self.is_locked:
            raise RuntimeError("Cannot modify immutable TensorDict")
        sub_td = self[idx]
        sub_td.set_(key, value)
        return self

    def _stack_onto_(
        self,
        key: str,
        list_item: List[COMPATIBLE_TYPES],
        dim: int,
    ) -> _TensorDict:
        if dim == self.stack_dim:
            for source, tensordict_dest in zip(list_item, self.tensordicts):
                tensordict_dest.set_(key, source)
        else:
            # we must stack and unbind, there is no way to make it more efficient
            self.set_(key, torch.stack(list_item, dim))
        return self

    def get(
        self,
        key: str,
        default: Union[str, COMPATIBLE_TYPES] = "_no_default_",
    ) -> COMPATIBLE_TYPES:
        if not (key in self.valid_keys):
            # first, let's try to update the valid keys
            self._update_valid_keys()

        if not (key in self.valid_keys):
            return self._default_get(key, default)
        tensors = [td.get(key, default=default) for td in self.tensordicts]
        shapes = set(tensor.shape for tensor in tensors)
        if len(shapes) != 1:
            raise RuntimeError(
                f"found more than one unique shape in the tensors to be "
                f"stacked ({shapes}). This is likely due to a modification "
                f"of one of the stacked TensorDicts, where a key has been "
                f"updated/created with an uncompatible shape."
            )
        return torch.stack(tensors, self.stack_dim)

    def _make_meta(self, key: str) -> MetaTensor:
        return torch.stack(
            [td._get_meta(key) for td in self.tensordicts], self.stack_dim
        )

    def is_contiguous(self) -> bool:
        return False

    def contiguous(self) -> _TensorDict:
        source = {key: value for key, value in self.items()}
        batch_size = self.batch_size
        device = self._device_safe()
        out = TensorDict(
            source=source,
            batch_size=batch_size,
            # we could probably just infer the items_meta by extending them
            # _meta_source=meta_source,
            device=device,
        )
        return out

    def clone(self, recursive: bool = True) -> _TensorDict:
        if recursive:
            return LazyStackedTensorDict(
                *[td.clone() for td in self.tensordicts],
                stack_dim=self.stack_dim,
            )
        return LazyStackedTensorDict(
            *[td for td in self.tensordicts], stack_dim=self.stack_dim
        )

    def pin_memory(self) -> _TensorDict:
        for td in self.tensordicts:
            td.pin_memory()
        return self

    def to(self, dest: Union[DEVICE_TYPING, Type], **kwargs) -> _TensorDict:
        if isinstance(dest, type) and issubclass(dest, _TensorDict):
            if isinstance(self, dest):
                return self
            kwargs.update({"batch_size": self.batch_size})
            return dest(source=self, **kwargs)
        elif isinstance(dest, (torch.device, str, int)):
            dest = torch.device(dest)
            try:
                if dest == self.device:
                    return self
            except RuntimeError:
                pass
            tds = [td.to(dest) for td in self.tensordicts]
            return LazyStackedTensorDict(*tds, stack_dim=self.stack_dim)
        elif isinstance(dest, torch.Size):
            self.batch_size = dest
        else:
            raise NotImplementedError(
                f"dest must be a string, torch.device or a TensorDict "
                f"instance, {dest} not allowed"
            )

    def _check_new_batch_size(self, new_size: torch.Size):
        if len(new_size) <= self.stack_dim:
            raise RuntimeError(
                "Changing the batch_size of a LazyStackedTensorDicts can only "
                "be done with sizes that are at least as long as the "
                "stacking dimension."
            )
        super()._check_new_batch_size(new_size)

    def _change_batch_size(self, new_size: torch.Size):
        if not hasattr(self, "_orig_batch_size"):
            self._orig_batch_size = self.batch_size
        elif self._orig_batch_size == new_size:
            del self._orig_batch_size
        self._batch_size = new_size

    def keys(self) -> Iterator[str]:
        for key in self.valid_keys:
            yield key

    def _update_valid_keys(self) -> None:
        valid_keys = set(self.tensordicts[0].keys())
        for td in self.tensordicts[1:]:
            valid_keys = valid_keys.intersection(td.keys())
        self._valid_keys = sorted(list(valid_keys))

    def select(self, *keys: str, inplace: bool = False) -> _TensorDict:
        # if len(set(self.valid_keys).intersection(keys)) != len(keys):
        #     raise KeyError(
        #         f"Selected and existing keys mismatch, got self.valid_keys"
        #         f"={self.valid_keys} and keys={keys}"
        #     )
        tensordicts = [td.select(*keys, inplace=inplace) for td in self.tensordicts]
        if inplace:
            return self
        return LazyStackedTensorDict(
            *tensordicts,
            stack_dim=self.stack_dim,
        )

    def __getitem__(self, item: INDEX_TYPING) -> _TensorDict:
        if item is Ellipsis or (isinstance(item, tuple) and Ellipsis in item):
            item = convert_ellipsis_to_idx(item, self.batch_size)
        if isinstance(item, tuple) and sum(
            isinstance(_item, str) for _item in item
        ) not in [len(item), 0]:
            raise IndexError(_STR_MIXED_INDEX_ERROR)
        if isinstance(item, str):
            return self.get(item)
        elif isinstance(item, tuple) and all(
            isinstance(sub_item, str) for sub_item in item
        ):
            out = self.get(item[0])
            if len(item) > 1:
                return out[item[1:]]
            else:
                return out
        elif isinstance(item, torch.Tensor) and item.dtype == torch.bool:
            return self.masked_select(item)
        elif (
            isinstance(item, (Number,))
            or (isinstance(item, torch.Tensor) and item.ndimension() == 0)
        ) and self.stack_dim == 0:
            return self.tensordicts[item]
        elif isinstance(item, (torch.Tensor, list)) and self.stack_dim == 0:
            out = LazyStackedTensorDict(
                *[self.tensordicts[_item] for _item in item],
                stack_dim=self.stack_dim,
            )
            return out
        elif isinstance(item, (torch.Tensor, list)) and self.stack_dim != 0:
            out = LazyStackedTensorDict(
                *[tensordict[item] for tensordict in self.tensordicts],
                stack_dim=self.stack_dim,
            )
            return out
        elif isinstance(item, slice) and self.stack_dim == 0:
            return LazyStackedTensorDict(
                *self.tensordicts[item], stack_dim=self.stack_dim
            )
        elif isinstance(item, slice) and self.stack_dim != 0:
            return LazyStackedTensorDict(
                *[tensordict[item] for tensordict in self.tensordicts],
                stack_dim=self.stack_dim,
            )
        elif isinstance(item, (slice, Number)):
            new_stack_dim = (
                self.stack_dim - 1 if isinstance(item, Number) else self.stack_dim
            )
            return LazyStackedTensorDict(
                *[td[item] for td in self.tensordicts],
                stack_dim=new_stack_dim,
            )
        elif isinstance(item, tuple):
            _sub_item = tuple(
                _item for i, _item in enumerate(item) if i == self.stack_dim
            )
            if len(_sub_item):
                tensordicts = self.tensordicts[_sub_item[0]]
                if isinstance(tensordicts, _TensorDict):
                    return tensordicts
            else:
                tensordicts = self.tensordicts
            # select sub tensordicts
            _sub_item = tuple(
                _item for i, _item in enumerate(item) if i != self.stack_dim
            )
            if len(_sub_item):
                tensordicts = [td[_sub_item] for td in tensordicts]
            new_stack_dim = self.stack_dim - sum(
                [isinstance(_item, Number) for _item in item[: self.stack_dim]]
            )
            return torch.stack(list(tensordicts), dim=new_stack_dim)
        else:
            raise NotImplementedError(
                f"selecting StackedTensorDicts with type "
                f"{item.__class__.__name__} is not supported yet"
            )

    def del_(self, key: str, **kwargs) -> _TensorDict:
        for td in self.tensordicts:
            td.del_(key, **kwargs)
        self._valid_keys.remove(key)
        return self

    def share_memory_(self) -> _TensorDict:
        for td in self.tensordicts:
            td.share_memory_()
        self._is_shared = True
        return self

    def detach_(self) -> _TensorDict:
        for td in self.tensordicts:
            td.detach_()
        return self

    def memmap_(self) -> _TensorDict:
        for td in self.tensordicts:
            td.memmap_()
        self._is_memmap = True
        return self

    def expand(self, *shape: int, inplace: bool = False) -> _TensorDict:
        stack_dim = self.stack_dim + len(shape)
        tensordicts = [td.expand(*shape) for td in self.tensordicts]
        if inplace:
            self.tensordicts = tensordicts
            self.stack_dim = stack_dim
            return self
        return torch.stack(tensordicts, stack_dim)

    def update(
        self, input_dict_or_td: _TensorDict, clone: bool = False, **kwargs
    ) -> _TensorDict:
        if input_dict_or_td is self:
            # no op
            return self
        for key, value in input_dict_or_td.items():
            if not isinstance(value, _accepted_classes):
                raise TypeError(
                    f"Expected value to be one of types {_accepted_classes} "
                    f"but got {type(value)}"
                )
            if clone:
                value = value.clone()
            self.set(key, value, **kwargs)
        return self

    def update_(
        self,
        input_dict_or_td: Union[Dict[str, COMPATIBLE_TYPES], _TensorDict],
        clone: bool = False,
        **kwargs,
    ) -> _TensorDict:
        if input_dict_or_td is self:
            # no op
            return self
        for key, value in input_dict_or_td.items():
            if not isinstance(value, _accepted_classes):
                raise TypeError(
                    f"Expected value to be one of types {_accepted_classes} "
                    f"but got {type(value)}"
                )
            if clone:
                value = value.clone()
            self.set_(key, value, **kwargs)
        return self

    def rename_key(self, old_key: str, new_key: str, safe: bool = False) -> _TensorDict:
        for td in self.tensordicts:
            td.rename_key(old_key, new_key, safe=safe)
        self._valid_keys = sorted(
            [key if key != old_key else new_key for key in self._valid_keys]
        )
        return self

    def masked_fill_(
        self, mask: torch.Tensor, value: Union[float, bool]
    ) -> _TensorDict:
        mask_unbind = mask.unbind(dim=self.stack_dim)
        for _mask, td in zip(mask_unbind, self.tensordicts):
            td.masked_fill_(_mask, value)
        return self

    def masked_fill(self, mask: torch.Tensor, value: Union[float, bool]) -> _TensorDict:
        td_copy = self.clone()
        return td_copy.masked_fill_(mask, value)


class SavedTensorDict(_TensorDict):
    _safe = False
    _lazy = False

    def __init__(
        self,
        source: _TensorDict,
        device: Optional[torch.device] = None,
        batch_size: Optional[Sequence[int]] = None,
    ):
<<<<<<< HEAD
        super().__init__()

=======
>>>>>>> e5bea048
        if not isinstance(source, _TensorDict):
            raise TypeError(
                f"Expected source to be a _TensorDict instance, but got {type(source)} instead."
            )
        elif isinstance(source, SavedTensorDict):
            source = source._load()
        if any(val.requires_grad for val in source.values_meta()):
            raise Exception(
                "SavedTensorDicts is not compatible with gradients, one of Tensors has requires_grad equals True"
            )
        self.file = tempfile.NamedTemporaryFile()
        self.filename = self.file.name
        # if source.is_memmap():
        #     source = source.clone()
        self._device = (
            torch.device(device)
            if device is not None
            else source._device_safe()
            if (hasattr(source, "_device_safe") and source._device_safe() is not None)
            else source[list(source.keys())[0]].device
            if source.keys()
            else None
        )
        self._save(source)
        if batch_size is not None and batch_size != self.batch_size:
            raise RuntimeError("batch_size does not match self.batch_size.")

    def _save(self, tensordict: _TensorDict) -> None:
        self._version = uuid.uuid1()
        self._keys = list(tensordict.keys())
        self._batch_size = tensordict.batch_size
        self._td_fields = _td_fields(tensordict)
        self._dict_meta = {key: value for key, value in tensordict.items_meta()}
        torch.save(tensordict, self.filename)

    def _make_meta(self, key: str) -> MetaTensor:
<<<<<<< HEAD
        return self._dict_meta[key]
=======
        if key not in self._dict_meta:
            raise RuntimeError(
                f'the key "{key}" was not found in SavedTensorDict._dict_meta (keys: {self._dict_meta.keys()}.'
            )
        return self._dict_meta["key"]
>>>>>>> e5bea048

    def _load(self) -> _TensorDict:
        return torch.load(self.filename, map_location=self._device_safe())

    @property
    def batch_size(self) -> torch.Size:
        return self._batch_size

    @batch_size.setter
    def batch_size(self, new_size: torch.Size):
        return self._batch_size_setter(new_size)

    @property
    def device(self) -> torch.device:
        device = self._device
        if device is None and not self.is_empty():
            for _, item in self.items_meta():
                device = item.device
                break
        elif device is None:
            raise RuntimeError(
                "querying device from an empty tensordict is not permitted, "
                "unless this device has been specified upon creation."
            )
        return device

    @device.setter
    def device(self, value: DEVICE_TYPING) -> None:
        if self._device is None:
            self._device = torch.device(value)
        else:
            raise RuntimeError(
                "device cannot be set using tensordict.device = device, "
                "because device cannot be updated in-place. To update device, use "
                "tensordict.to(new_device), which will return a new tensordict "
                "on the new device."
            )

    def _device_safe(self) -> Union[None, torch.device]:
        return self._device

    def keys(self) -> Sequence[str]:
        for k in self._keys:
            yield k

    def get(
        self, key: str, default: Union[str, COMPATIBLE_TYPES] = "_no_default_"
    ) -> COMPATIBLE_TYPES:
        td = self._load()
        return td.get(key, default=default)

    def set(self, key: str, value: COMPATIBLE_TYPES, **kwargs) -> _TensorDict:
        if self.is_locked:
            raise RuntimeError("Cannot modify immutable TensorDict")
        td = self._load()
        td.set(key, value, **kwargs)
        self._save(td)
        return self

    def expand(self, *shape: int, inplace: bool = False) -> _TensorDict:
        td = self._load()
        td = td.expand(*shape)
        if inplace:
            self._save(td)
            return self
        return td.to(SavedTensorDict)

    def _stack_onto_(
        self,
        key: str,
        list_item: List[COMPATIBLE_TYPES],
        dim: int,
    ) -> _TensorDict:
        if self.is_locked:
            raise RuntimeError("Cannot modify immutable TensorDict")
        td = self._load()
        td._stack_onto_(key, list_item, dim)
        self._save(td)
        return self

    def set_(
        self, key: str, value: COMPATIBLE_TYPES, no_check: bool = False
    ) -> _TensorDict:
        if not no_check and self.is_locked:
            raise RuntimeError("Cannot modify immutable TensorDict")
        self.set(key, value)
        return self

    def set_at_(
        self, key: str, value: COMPATIBLE_TYPES, idx: INDEX_TYPING
    ) -> _TensorDict:
        if self.is_locked:
            raise RuntimeError("Cannot modify immutable TensorDict")
        td = self._load()
        td.set_at_(key, value, idx)
        self._save(td)
        return self

    def update(
        self,
        input_dict_or_td: Union[Dict[str, COMPATIBLE_TYPES], _TensorDict],
        clone: bool = False,
        **kwargs,
    ) -> _TensorDict:
        if input_dict_or_td is self:
            # no op
            return self
        td = self._load()
        for key, value in input_dict_or_td.items():
            if not isinstance(value, _accepted_classes):
                raise TypeError(
                    f"Expected value to be one of types {_accepted_classes} "
                    f"but got {type(value)}"
                )
            if clone:
                value = value.clone()
            td.set(key, value, **kwargs)
        self._save(td)
        return self

    def update_(
        self,
        input_dict_or_td: Union[Dict[str, COMPATIBLE_TYPES], _TensorDict],
        clone: bool = False,
    ) -> _TensorDict:
        if input_dict_or_td is self:
            return self
        return self.update(input_dict_or_td, clone=clone)

    def __del__(self) -> None:
        if hasattr(self, "file"):
            self.file.close()

    def is_shared(self, no_check: bool = False) -> bool:
        return False

    def is_memmap(self, no_check: bool = False) -> bool:
        return False

    def share_memory_(self) -> _TensorDict:
        raise RuntimeError("SavedTensorDict cannot be put in shared memory.")

    def memmap_(self) -> _TensorDict:
        raise RuntimeError(
            "SavedTensorDict and memmap are mutually exclusive features."
        )

    def detach_(self) -> _TensorDict:
        raise RuntimeError("SavedTensorDict cannot be put detached.")

    def items(self) -> Iterator[Tuple[str, COMPATIBLE_TYPES]]:
        version = self._version
        for v in self._load().items():
            if version != self._version:
                raise RuntimeError("The SavedTensorDict changed while querying items.")
            yield v

    def values(self) -> Iterator[COMPATIBLE_TYPES]:
        version = self._version
        for v in self._load().values():
            if version != self._version:
                raise RuntimeError("The SavedTensorDict changed while querying values.")
            yield v

    def is_contiguous(self) -> bool:
        return False

    def contiguous(self) -> _TensorDict:
        return self._load().contiguous()

    def clone(self, recursive: bool = True) -> _TensorDict:
        return SavedTensorDict(self, device=self.device)

    def select(self, *keys: str, inplace: bool = False) -> _TensorDict:
        _source = self.contiguous().select(*keys)
        if inplace:
            self._save(_source)
            return self
        return SavedTensorDict(source=_source)

    def rename_key(self, old_key: str, new_key: str, safe: bool = False) -> _TensorDict:
        td = self._load()
        td.rename_key(old_key, new_key, safe=safe)
        self._save(td)
        return self

    def __repr__(self) -> str:
        return (
            f"SavedTensorDict(\n\tfields={{{self._td_fields}}}, \n\t"
            f"batch_size={self.batch_size}, \n\tfile={self.filename})"
        )

    def to(self, dest: Union[DEVICE_TYPING, Type], **kwargs):
        if isinstance(dest, type) and issubclass(dest, _TensorDict):
            if isinstance(self, dest):
                return self
            kwargs.update({"batch_size": self.batch_size})
            td = dest(
                source=self.to_dict(),
                **kwargs,
            )
            return td
        elif isinstance(dest, (torch.device, str, int)):
            # must be device
            dest = torch.device(dest)
            try:
                if dest == self.device:
                    return self
            except RuntimeError:
                pass
            self_copy = copy(self)
            self_copy._device = dest
            self_copy._dict_meta = deepcopy(self._dict_meta)
            for k, item in self.items_meta():
                self_copy._dict_meta[k].device = dest
            return self_copy
        if isinstance(dest, torch.Size):
            self.batch_size = dest
        else:
            raise NotImplementedError(
                f"dest must be a string, torch.device or a TensorDict "
                f"instance, {dest} not allowed"
            )

    def _change_batch_size(self, new_size: torch.Size):
        if not hasattr(self, "_orig_batch_size"):
            self._orig_batch_size = self.batch_size
        elif self._orig_batch_size == new_size:
            del self._orig_batch_size
        self._batch_size = new_size

    def del_(self, key: str) -> _TensorDict:
        td = self._load()
        td = td.del_(key)
        self._save(td)
        return self

    def pin_memory(self) -> _TensorDict:
        raise RuntimeError("pin_memory requires tensordicts that live in memory.")

    def __reduce__(self, *args, **kwargs):
        if hasattr(self, "file"):
            file = self.file
            del self.file
            self_copy = copy(self)
            self.file = file
            return super(SavedTensorDict, self_copy).__reduce__(*args, **kwargs)
        return super().__reduce__(*args, **kwargs)

    def __getitem__(self, idx: INDEX_TYPING) -> _TensorDict:
        if idx is Ellipsis or (isinstance(idx, tuple) and Ellipsis in idx):
            idx = convert_ellipsis_to_idx(idx, self.batch_size)

        if isinstance(idx, tuple) and sum(
            isinstance(_idx, str) for _idx in idx
        ) not in [len(idx), 0]:
            raise IndexError(_STR_MIXED_INDEX_ERROR)

        if isinstance(idx, str):
            return self.get(idx)
        elif isinstance(idx, tuple) and all(
            isinstance(sub_idx, str) for sub_idx in idx
        ):
            out = self.get(idx[0])
            if len(idx) > 1:
                return out[idx[1:]]
            else:
                return out
        elif isinstance(idx, Number):
            idx = (idx,)
        elif isinstance(idx, torch.Tensor) and idx.dtype == torch.bool:
            return self.masked_select(idx)
        if not self.batch_size:
            raise IndexError(
                "indexing a tensordict with td.batch_dims==0 is not permitted"
            )
        return self.get_sub_tensordict(idx)

    def masked_fill_(
        self, mask: torch.Tensor, value: Union[float, bool]
    ) -> _TensorDict:
        td = self._load()
        td.masked_fill_(mask, value)
        self._save(td)
        return self

    def masked_fill(self, mask: torch.Tensor, value: Union[float, bool]) -> _TensorDict:
        td_copy = self.clone()
        return td_copy.masked_fill_(mask, value)


class _CustomOpTensorDict(_TensorDict):
    """Encodes lazy operations on tensors contained in a TensorDict."""

    _lazy = True

    def __init__(
        self,
        source: _TensorDict,
        custom_op: str,
        inv_op: Optional[str] = None,
        custom_op_kwargs: Optional[dict] = None,
        inv_op_kwargs: Optional[dict] = None,
        batch_size: Optional[Sequence[int]] = None,
    ):
        super().__init__()

        self._is_shared = None
        self._is_memmap = None

        if not isinstance(source, _TensorDict):
            raise TypeError(
                f"Expected source to be a _TensorDict isntance, "
                f"but got {type(source)} instead."
            )
        self._source = source
        self.custom_op = custom_op
        self.inv_op = inv_op
        self.custom_op_kwargs = custom_op_kwargs if custom_op_kwargs is not None else {}
        self.inv_op_kwargs = inv_op_kwargs if inv_op_kwargs is not None else {}
        self._batch_size = None
        if batch_size is not None and batch_size != self.batch_size:
            raise RuntimeError("batch_size does not match self.batch_size.")

    def _update_custom_op_kwargs(self, source_meta_tensor: MetaTensor) -> dict:
        """Allows for a transformation to be customized for a certain shape,
        device or dtype. By default, this is a no-op on self.custom_op_kwargs

        Args:
            source_meta_tensor: corresponding MetaTensor

        Returns:
            a dictionary with the kwargs of the operation to execute
            for the tensor

        """
        return self.custom_op_kwargs

    def _update_inv_op_kwargs(self, source_tensor: torch.Tensor) -> dict:
        """Allows for an inverse transformation to be customized for a
        certain shape, device or dtype.

        By default, this is a no-op on self.inv_op_kwargs

        Args:
            source_tensor: corresponding tensor

        Returns:
            a dictionary with the kwargs of the operation to execute for
            the tensor

        """
        return self.inv_op_kwargs

    @property
    def device(self) -> torch.device:
        return self._source.device

    @device.setter
    def device(self, value: DEVICE_TYPING) -> None:
        self._source.device = value

    def _device_safe(self) -> Union[None, torch.device]:
        return self._source._device_safe()

    def _make_meta(self, key: str) -> MetaTensor:
        item = self._source._get_meta(key)
        return getattr(item, self.custom_op)(**self._update_custom_op_kwargs(item))

    def _get_meta(self, key) -> MetaTensor:
        return self._make_meta(key)

    @property
    def batch_size(self) -> torch.Size:
        if self._batch_size is None:
            self._batch_size = getattr(
                MetaTensor(*self._source.batch_size), self.custom_op
            )(**self.custom_op_kwargs).shape
        return self._batch_size

    @batch_size.setter
    def batch_size(self, new_size: torch.Size):
        return self._batch_size_setter(new_size)

    def _change_batch_size(self, new_size: torch.Size):
        if not hasattr(self, "_orig_batch_size"):
            self._orig_batch_size = self.batch_size
        elif self._orig_batch_size == new_size:
            del self._orig_batch_size
        self._batch_size = new_size

    def get(
        self,
        key: str,
        default: Union[str, COMPATIBLE_TYPES] = "_no_default_",
        _return_original_tensor: bool = False,
    ) -> COMPATIBLE_TYPES:
        if key in self._source.keys():
            source_meta_tensor = self._source._get_meta(key)
            item = self._source.get(key)
            transformed_tensor = getattr(item, self.custom_op)(
                **self._update_custom_op_kwargs(source_meta_tensor)
            )
            if not _return_original_tensor:
                return transformed_tensor
            return transformed_tensor, item
        else:
            if _return_original_tensor:
                raise RuntimeError(
                    "_return_original_tensor not compatible with get(..., "
                    "default=smth)"
                )
            return self._default_get(key, default)

    def set(self, key: str, value: COMPATIBLE_TYPES, **kwargs) -> _TensorDict:
        if self.inv_op is None:
            raise Exception(
                f"{self.__class__.__name__} does not support setting values. "
                f"Consider calling .contiguous() before calling this method."
            )
        if self.is_locked:
            raise RuntimeError("Cannot modify immutable TensorDict")
        proc_value = self._process_tensor(
            value,
            check_device=False,
            check_tensor_shape=True,
        )
        proc_value = getattr(proc_value, self.inv_op)(
            **self._update_inv_op_kwargs(proc_value)
        )
        self._source.set(key, proc_value, **kwargs)
        return self

    def set_(
        self, key: str, value: COMPATIBLE_TYPES, no_check: bool = False
    ) -> _CustomOpTensorDict:
        if not no_check:
            if self.is_locked:
                raise RuntimeError("Cannot modify immutable TensorDict")
            if self.inv_op is None:
                raise Exception(
                    f"{self.__class__.__name__} does not support setting values. "
                    f"Consider calling .contiguous() before calling this method."
                )
        value = getattr(value, self.inv_op)(**self._update_inv_op_kwargs(value))
        self._source.set_(key, value)
        return self

    def set_at_(
        self, key: str, value: COMPATIBLE_TYPES, idx: INDEX_TYPING
    ) -> _CustomOpTensorDict:
        if self.is_locked:
            raise RuntimeError("Cannot modify immutable TensorDict")
        transformed_tensor, original_tensor = self.get(
            key, _return_original_tensor=True
        )
        if transformed_tensor.data_ptr() != original_tensor.data_ptr():
            raise RuntimeError(
                f"{self} original tensor and transformed_in do not point to the "
                f"same storage. Setting values in place is not currently "
                f"supported in this setting, consider calling "
                f"`td.clone()` before `td.set_at_(...)`"
            )
        transformed_tensor[idx] = value
        return self

    def _stack_onto_(
        self,
        key: str,
        list_item: List[COMPATIBLE_TYPES],
        dim: int,
    ) -> _TensorDict:
        raise RuntimeError(
            f"stacking tensordicts is not allowed for type {type(self)}"
            f"consider calling 'to_tensordict()` first"
        )

    def __repr__(self) -> str:
        custom_op_kwargs_str = ", ".join(
            [f"{key}={value}" for key, value in self.custom_op_kwargs.items()]
        )
        indented_source = textwrap.indent(f"source={self._source}", "\t")
        return (
            f"{self.__class__.__name__}(\n{indented_source}, "
            f"\n\top={self.custom_op}({custom_op_kwargs_str}))"
        )

    def keys(self) -> KeysView:
        return self._source.keys()

    def select(self, *keys: str, inplace: bool = False) -> _CustomOpTensorDict:
        if inplace:
            self._source.select(*keys, inplace=inplace)
            return self
        self_copy = copy(self)
        self_copy._source = self_copy._source.select(*keys)
        return self_copy

    def clone(self, recursive: bool = True) -> _TensorDict:
        if not recursive:
            return copy(self)
        return TensorDict(
            source=self.to_dict(),
            batch_size=self.batch_size,
            device=self._device_safe(),
        )

    def is_contiguous(self) -> bool:
        return all([value.is_contiguous() for _, value in self.items()])

    def contiguous(self) -> _TensorDict:
        if self.is_contiguous():
            return self
        return self.to(TensorDict)

    def rename_key(
        self, old_key: str, new_key: str, safe: bool = False
    ) -> _CustomOpTensorDict:
        self._source.rename_key(old_key, new_key, safe=safe)
        return self

    def del_(self, key: str) -> _CustomOpTensorDict:
        self._source = self._source.del_(key)
        return self

    def to(self, dest: Union[DEVICE_TYPING, Type], **kwargs) -> _TensorDict:
        if isinstance(dest, type) and issubclass(dest, _TensorDict):
            if isinstance(self, dest):
                return self
            return dest(source=self)
        elif isinstance(dest, (torch.device, str, int)):
            if self._device_safe() is not None and torch.device(dest) == self.device:
                return self
            td = self._source.to(dest)
            self_copy = copy(self)
            self_copy._source = td
            return self_copy
        else:
            raise NotImplementedError(
                f"dest must be a string, torch.device or a TensorDict "
                f"instance, {dest} not allowed"
            )

    def pin_memory(self) -> _TensorDict:
        self._source.pin_memory()
        return self

    def detach_(self):
        self._source.detach_()

    def masked_fill_(
        self, mask: torch.Tensor, value: Union[float, bool]
    ) -> _TensorDict:
        for key, item in self.items():
            # source_meta_tensor = self._get_meta(key)
            val = self._source.get(key)
            mask_exp = expand_right(
                mask, list(mask.shape) + list(val.shape[self._source.batch_dims :])
            )
            mask_proc_inv = getattr(mask_exp, self.inv_op)(
                **self._update_inv_op_kwargs(item)
            )
            val[mask_proc_inv] = value
            self._source.set(key, val)
        return self

    def masked_fill(self, mask: torch.Tensor, value: Union[float, bool]) -> _TensorDict:
        td_copy = self.clone()
        return td_copy.masked_fill_(mask, value)

    def memmap_(self):
        self._source.memmap_()
        self._is_memmap = True

    def share_memory_(self):
        self._source.share_memory_()
        self._is_shared = True


class UnsqueezedTensorDict(_CustomOpTensorDict):
    """A lazy view on an unsqueezed TensorDict.

    When calling `tensordict.unsqueeze(dim)`, a lazy view of this operation is
    returned such that the following code snippet works without raising an
    exception:

        >>> assert tensordict.unsqueeze(dim).squeeze(dim) is tensordict

    Examples:
        >>> from torchrl.data import TensorDict
        >>> import torch
        >>> td = TensorDict({'a': torch.randn(3, 4)}, batch_size=[3])
        >>> td_unsqueeze = td.unsqueeze(-1)
        >>> print(td_unsqueeze.shape)
        torch.Size([3, 1])
        >>> print(td_unsqueeze.squeeze(-1) is td)
        True
    """

    def squeeze(self, dim: int) -> _TensorDict:
        if dim < 0:
            dim = self.batch_dims + dim
        if dim == self.custom_op_kwargs.get("dim"):
            return self._source
        return super().squeeze(dim)

    def _stack_onto_(
        self,
        key: str,
        list_item: List[COMPATIBLE_TYPES],
        dim: int,
    ) -> _TensorDict:
        unsqueezed_dim = self.custom_op_kwargs["dim"]
        diff_to_apply = 1 if dim < unsqueezed_dim else 0
        list_item_unsqueeze = [
            item.squeeze(unsqueezed_dim - diff_to_apply) for item in list_item
        ]
        return self._source._stack_onto_(key, list_item_unsqueeze, dim)


class SqueezedTensorDict(_CustomOpTensorDict):
    """
    A lazy view on a squeezed TensorDict.
    See the `UnsqueezedTensorDict` class documentation for more information.
    """

    def unsqueeze(self, dim: int) -> _TensorDict:
        if dim < 0:
            dim = self.batch_dims + dim + 1
        inv_op_dim = self.inv_op_kwargs.get("dim")
        if inv_op_dim < 0:
            inv_op_dim = self.batch_dims + inv_op_dim + 1
        if dim == inv_op_dim:
            return self._source
        return super().unsqueeze(dim)

    def _stack_onto_(
        self,
        key: str,
        list_item: List[COMPATIBLE_TYPES],
        dim: int,
    ) -> _TensorDict:
        squeezed_dim = self.custom_op_kwargs["dim"]
        # dim=0, squeezed_dim=2, [3, 4, 5] [3, 4, 1, 5] [[4, 5], [4, 5], [4, 5]] => unsq 1
        # dim=1, squeezed_dim=2, [3, 4, 5] [3, 4, 1, 5] [[3, 5], [3, 5], [3, 5], [3, 4]] => unsq 1
        # dim=2, squeezed_dim=2, [3, 4, 5] [3, 4, 1, 5] [[3, 4], [3, 4], ...] => unsq 2
        diff_to_apply = 1 if dim < squeezed_dim else 0
        list_item_unsqueeze = [
            item.unsqueeze(squeezed_dim - diff_to_apply) for item in list_item
        ]
        return self._source._stack_onto_(key, list_item_unsqueeze, dim)


class ViewedTensorDict(_CustomOpTensorDict):
    def _update_custom_op_kwargs(self, source_meta_tensor: MetaTensor) -> dict:
        new_dim_list = list(self.custom_op_kwargs.get("size"))
        new_dim_list += list(source_meta_tensor.shape[self._source.batch_dims :])
        new_dim = torch.Size(new_dim_list)
        new_dict = deepcopy(self.custom_op_kwargs)
        new_dict.update({"size": new_dim})
        return new_dict

    def _update_inv_op_kwargs(self, tensor: torch.Tensor) -> Dict:
        size = list(self.inv_op_kwargs.get("size"))
        size += list(tensor.shape[self.batch_dims :])
        new_dim = torch.Size(size)
        new_dict = deepcopy(self.inv_op_kwargs)
        new_dict.update({"size": new_dim})
        return new_dict

    def view(
        self, *shape, size: Optional[Union[List, Tuple, torch.Size]] = None
    ) -> _TensorDict:
        if len(shape) == 0 and size is not None:
            return self.view(*size)
        elif len(shape) == 1 and isinstance(shape[0], (list, tuple, torch.Size)):
            return self.view(*shape[0])
        elif not isinstance(shape, torch.Size):
            shape = torch.Size(shape)
        if shape == self._source.batch_size:
            return self._source
        return super().view(*shape)


class PermutedTensorDict(_CustomOpTensorDict):
    """
    A lazy view on a TensorDict with the batch dimensions permuted.
    """

    def add_missing_dims(self, num_dims: int, batch_dims: tuple) -> tuple:
        dim_diff = num_dims - len(batch_dims)
        all_dims = [i for i in range(num_dims)]
        for i, x in enumerate(batch_dims):
            if x < 0:
                x = x - dim_diff
            all_dims[i] = x
        return tuple(all_dims)

    def _update_custom_op_kwargs(self, source_meta_tensor: MetaTensor) -> Dict:
        new_dims = self.add_missing_dims(
            len(source_meta_tensor.shape), self.custom_op_kwargs["dims"]
        )
        kwargs = deepcopy(self.custom_op_kwargs)
        kwargs.update({"dims": new_dims})
        return kwargs

    def _update_inv_op_kwargs(self, tensor: torch.Tensor) -> dict:
        new_dims = self.add_missing_dims(
            self._source.batch_dims + len(tensor.shape[self.batch_dims :]),
            self.custom_op_kwargs["dims"],
        )
        kwargs = deepcopy(self.custom_op_kwargs)
        kwargs.update({"dims": tuple(np.argsort(new_dims))})
        return kwargs

    def _stack_onto_(
        self,
        key: str,
        list_item: List[COMPATIBLE_TYPES],
        dim: int,
    ) -> _TensorDict:

        permute_dims = self.custom_op_kwargs["dims"]
        inv_permute_dims = np.argsort(permute_dims)
        new_dim = [i for i, v in enumerate(inv_permute_dims) if v == dim][0]
        inv_permute_dims = [p for p in inv_permute_dims if p != dim]
        inv_permute_dims = np.argsort(np.argsort(inv_permute_dims))

        list_permuted_items = []
        for item in list_item:
            perm = list(inv_permute_dims) + list(
                range(self.batch_dims - 1, item.ndimension())
            )
            list_permuted_items.append(item.permute(*perm))
        self._source._stack_onto_(key, list_permuted_items, new_dim)
        return self


def _td_fields(td: _TensorDict) -> str:
    return indent(
        "\n"
        + ",\n".join(
            sorted([f"{key}: {item.get_repr()}" for key, item in td.items_meta()])
        ),
        4 * " ",
    )


def _check_keys(
    list_of_tensordicts: Sequence[_TensorDict], strict: bool = False
) -> Set[str]:
    keys: Set[str] = set()
    for td in list_of_tensordicts:
        if not len(keys):
            keys = set(td.keys())
        else:
            if not strict:
                keys = keys.intersection(set(td.keys()))
            else:
                if len(set(td.keys()).difference(keys)) or len(set(td.keys())) != len(
                    keys
                ):
                    raise KeyError(
                        f"got keys {keys} and {set(td.keys())} which are "
                        f"incompatible"
                    )
    return keys


_accepted_classes = (torch.Tensor, MemmapTensor, _TensorDict)


def _expand_to_match_shape(parent_batch_size, tensor, self_batch_dims, self_device):
    if hasattr(tensor, "dtype"):
        return torch.zeros(
            *parent_batch_size,
            *tensor.shape[self_batch_dims:],
            dtype=tensor.dtype,
            device=self_device,
        )
    else:
        # tensordict
        out = TensorDict(
            {},
            [*parent_batch_size, *tensor.shape[self_batch_dims:]],
            device=self_device,
        )
        return out<|MERGE_RESOLUTION|>--- conflicted
+++ resolved
@@ -1705,18 +1705,6 @@
 
     """
 
-<<<<<<< HEAD
-    def __getstate__(self) -> dict:
-        state = self.__dict__.copy()
-        del state["_dict_meta"]
-        return state
-
-    def __setstate__(self, state: dict) -> None:
-        state["_dict_meta"] = KeyDependentDefaultDict(self._make_meta)
-        self.__dict__.update(state)
-
-=======
->>>>>>> e5bea048
     @classmethod
     def __new__(cls, *args, **kwargs):
         cls._safe = True
@@ -3467,11 +3455,6 @@
         device: Optional[torch.device] = None,
         batch_size: Optional[Sequence[int]] = None,
     ):
-<<<<<<< HEAD
-        super().__init__()
-
-=======
->>>>>>> e5bea048
         if not isinstance(source, _TensorDict):
             raise TypeError(
                 f"Expected source to be a _TensorDict instance, but got {type(source)} instead."
@@ -3508,15 +3491,11 @@
         torch.save(tensordict, self.filename)
 
     def _make_meta(self, key: str) -> MetaTensor:
-<<<<<<< HEAD
-        return self._dict_meta[key]
-=======
         if key not in self._dict_meta:
             raise RuntimeError(
                 f'the key "{key}" was not found in SavedTensorDict._dict_meta (keys: {self._dict_meta.keys()}.'
             )
         return self._dict_meta["key"]
->>>>>>> e5bea048
 
     def _load(self) -> _TensorDict:
         return torch.load(self.filename, map_location=self._device_safe())
