--- conflicted
+++ resolved
@@ -4,12 +4,7 @@
 # LICENSE file in the root directory of this source tree.
 
 import math
-<<<<<<< HEAD
-from typing import Optional, Sequence, Union
-from warnings import warn
-=======
 from typing import Optional, Sequence, Union, get_args
->>>>>>> 4adab498
 
 import torch
 from torch import nn, distributions as d
@@ -20,10 +15,7 @@
 
 from torchrl.data.utils import DEVICE_TYPING
 from torchrl.envs.utils import exploration_mode
-<<<<<<< HEAD
-=======
 from torchrl.modules.distributions.utils import _cast_transform_device
->>>>>>> 4adab498
 from torchrl.modules.utils import inv_softplus
 
 
@@ -313,77 +305,23 @@
         sigma_init: float = None,
         scale_min: float = 0.01,
         scale_max: float = 10.0,
-<<<<<<< HEAD
-        learn_scale: bool = True,
-        total_steps: Optional[int] = None,
-=======
         learn_sigma: bool = True,
         transform: Optional[d.Transform] = None,
->>>>>>> 4adab498
     ) -> None:
         super().__init__()
         self.action_dim = action_dim
         self.state_dim = state_dim
         self.scale_min = scale_min
         self.scale_max = scale_max
-<<<<<<< HEAD
-        self.learn_scale = learn_scale
-        if self.learn_scale:
-=======
         self.transform = transform
         self.learn_sigma = learn_sigma
         if learn_sigma:
->>>>>>> 4adab498
             if sigma_init is None:
                 sigma_init = inv_softplus(math.sqrt((1.0 - scale_min) / state_dim))
             self.register_parameter(
                 "log_sigma",
                 nn.Parameter(torch.zeros((action_dim, state_dim), requires_grad=True)),
             )
-<<<<<<< HEAD
-            self.register_buffer("sigma_init", torch.tensor(sigma_init))
-        else:
-            if sigma_init is None:
-                sigma_init = math.sqrt((1.0 - scale_min) / state_dim)
-            self.register_buffer("sigma_init", torch.tensor(sigma_init))
-            self.register_buffer(
-                "sigma", torch.full((action_dim, state_dim), sigma_init)
-            )
-            if total_steps:
-                self._update_step = (sigma_init - scale_min) / total_steps
-
-    def forward(self, state, *tensors):
-        *tensors, gSDE_noise = tensors
-        if self.learn_scale:
-            sigma = (
-                torch.nn.functional.softplus(self.log_sigma + self.sigma_init)
-                + self.scale_min
-            )
-        else:
-            sigma = self.sigma
-        sigma = sigma.clamp_max(self.scale_max)
-        if gSDE_noise is None:
-            # if exploration_mode() in ("random", "net_output", None):
-            #     raise RuntimeError(
-            #         "No noise was provided to gSDE wrapper but the exploration "
-            #         "mode suggests that actions should be sampled randomly.")
-            gSDE_noise = torch.randn(
-                *state.shape[:-1], *sigma.shape, device=state.device, dtype=state.dtype
-            )
-        elif gSDE_noise.numel() == state[..., 0].numel() and (gSDE_noise == 0).all():
-            # this is the reset signal
-            gSDE_noise = torch.randn(
-                *state.shape[:-1], *sigma.shape, device=state.device, dtype=state.dtype
-            )
-        gSDE_noise = sigma * gSDE_noise
-        mu = self.policy_model(state, *tensors)
-        if isinstance(mu, tuple):
-            # if mu is a tuple, it is assumed that the second output is a hidden state
-            # this allows us to use gSDE for pixel-based experiments
-            mu, state = mu
-        eps = (gSDE_noise @ state.unsqueeze(-1)).squeeze(-1)
-        if exploration_mode() in ("random", "net_output", None):
-=======
         else:
             if sigma_init is None:
                 sigma_init = math.sqrt((1.0 - scale_min) / state_dim)
@@ -436,26 +374,10 @@
         eps = (gSDE_noise @ state.unsqueeze(-1)).squeeze(-1)
 
         if exploration_mode() in ("random",):
->>>>>>> 4adab498
             action = mu + eps
         elif exploration_mode() in ("mode",):
             action = mu
         else:
-<<<<<<< HEAD
-            raise RuntimeError(
-                f"exploration mode {exploration_mode()} is not known to gSDE"
-            )
-        sigma = (sigma * state.unsqueeze(-2)).pow(2).sum(-1).clamp_min(1e-5).sqrt()
-        if not torch.isfinite(sigma).all():
-            print("inf sigma")
-        return action, gSDE_noise, mu, sigma
-
-    def sigma_step(self, frames: int = 1):
-        if self.learn_scale:
-            raise RuntimeError("gSDE sigma_step is prohibited when sigma is learnt")
-        self.sigma.data -= self._update_step * frames
-        self.sigma.data.clamp_min_(self.scale_min)
-=======
             raise RuntimeError(_err_explo)
 
         sigma = (sigma * state.unsqueeze(-2)).pow(2).sum(-1).clamp_min(1e-5).sqrt()
@@ -561,5 +483,4 @@
                             (state_flatten_var / state_dim).sqrt() * self._sigma_init
                         )
                     self._sigma.materialize((action_dim, state_dim), device=device)
-                    self._sigma.data.copy_(self.sigma_init.expand_as(self._sigma))
->>>>>>> 4adab498
+                    self._sigma.data.copy_(self.sigma_init.expand_as(self._sigma))