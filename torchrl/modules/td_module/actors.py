<<<<<<< HEAD
from typing import Optional, Iterable, Tuple
=======
from typing import Optional, Sequence, Tuple
>>>>>>> b7b4930f

import torch
from torch import nn

from torchrl.modules.models.models import DistributionalDQNnet
from torchrl.modules.td_module.common import (
    ProbabilisticTDModule,
    TDModule,
    TDModuleWrapper,
    TDSequence,
)

__all__ = [
    "Actor",
    "ProbabilisticActor",
    "ActorValueOperator",
    "ValueOperator",
    "QValueActor",
    "ActorCriticOperator",
    "ActorCriticWrapper",
    "DistributionalQValueActor",
]

<<<<<<< HEAD
from torchrl.data import UnboundedContinuousTensorSpec
=======
from torchrl.data import (
    UnboundedContinuousTensorSpec,
)
>>>>>>> b7b4930f


class Actor(TDModule):
    """
    General class for deterministic actors in RL.
    The Actor class comes with default values for the in_keys and out_keys arguments (["observation"] and ["action"],
    respectively).

    Examples:
        >>> import functorch
        >>> from torchrl.data import TensorDict, NdUnboundedContinuousTensorSpec
        >>> from torchrl.modules import Actor
        >>> import torch
        >>> td = TensorDict({"observation": torch.randn(3, 4)}, [3,])
        >>> action_spec = NdUnboundedContinuousTensorSpec(4)
        >>> module = torch.nn.Linear(4, 4)
        >>> fmodule, params, buffers = functorch.make_functional_with_buffers(module)
        >>> td_module = Actor(
        ...    spec=action_spec,
        ...    module=fmodule,
        ...    )
        >>> td_module(td, params=params, buffers=buffers)
        >>> print(td.get("action"))

    """

    def __init__(
        self,
        *args,
        in_keys: Optional[Sequence[str]] = None,
        out_keys: Optional[Sequence[str]] = None,
        **kwargs,
    ):
        if in_keys is None:
            in_keys = ["observation"]
        if out_keys is None:
            out_keys = ["action"]

        super().__init__(
            *args,
            in_keys=in_keys,
            out_keys=out_keys,
            **kwargs,
        )


class ProbabilisticActor(ProbabilisticTDModule):
    """
    General class for probabilistic actors in RL.
    The Actor class comes with default values for the in_keys and out_keys arguments (["observation"] and ["action"],
    respectively).

    Examples:
        >>> from torchrl.data import TensorDict, NdBoundedTensorSpec
        >>> from torchrl.modules import Actor, TanhNormal
        >>> import torch, functorch
        >>> td = TensorDict({"observation": torch.randn(3, 4)}, [3,])
        >>> action_spec = NdBoundedTensorSpec(shape=torch.Size([4]), minimum=-1, maximum=1)
        >>> module = torch.nn.Linear(4, 8)
        >>> fmodule, params, buffers = functorch.make_functional_with_buffers(module)
        >>> td_module = ProbabilisticActor(
        ...    spec=action_spec,
        ...    module=fmodule,
        ...    distribution_class=TanhNormal,
        ...    )
        >>> td_module(td, params=params, buffers=buffers)
        >>> print(td.get("action"))

    """

    def __init__(
        self,
        *args,
        in_keys: Optional[Sequence[str]] = None,
        out_keys: Optional[Sequence[str]] = None,
        **kwargs,
    ):
        if in_keys is None:
            in_keys = ["observation"]
        if out_keys is None:
            out_keys = ["action"]

        super().__init__(
            *args,
            in_keys=in_keys,
            out_keys=out_keys,
            **kwargs,
        )


class ValueOperator(TDModule):
    """
    General class for value functions in RL.
    The ValueOperator class comes with default values for the in_keys and out_keys arguments (["observation"] and [
    "state_value"] or ["state_action_value"], respectively and depending on whether the "action" key is part of the
    in_keys list).

    Examples:
        >>> from torchrl.data import TensorDict, NdUnboundedContinuousTensorSpec
        >>> from torchrl.modules import ValueOperator
        >>> import torch, functorch
        >>> from torch import nn
        >>> td = TensorDict({"observation": torch.randn(3, 4), "action": torch.randn(3, 2)}, [3,])
        >>> class CustomModule(nn.Module):
        ...     def __init__(self):
        ...         super().__init__()
        ...         self.linear = torch.nn.Linear(6, 1)
        ...     def forward(self, obs, action):
        ...         return self.linear(torch.cat([obs, action], -1))
        >>> module = CustomModule()
        >>> fmodule, params, buffers = functorch.make_functional_with_buffers(module)
        >>> td_module = ValueOperator(
        ...    in_keys=["observation", "action"],
        ...    module=fmodule,
        ...    )
        >>> td_module(td, params=params, buffers=buffers)
        >>> print(td)
        TensorDict(
            fields={observation: Tensor(torch.Size([3, 4]), dtype=torch.float32),
                action: Tensor(torch.Size([3, 2]), dtype=torch.float32),
                state_action_value: Tensor(torch.Size([3, 1]), dtype=torch.float32)},
            shared=False,
            batch_size=torch.Size([3]),
            device=cpu)


    """

    def __init__(
        self,
        module: nn.Module,
        in_keys: Optional[Sequence[str]] = None,
        out_keys: Optional[Sequence[str]] = None,
    ) -> None:

        if in_keys is None:
            in_keys = ["observation"]
        if out_keys is None:
            out_keys = (
                ["state_value"]
                if "action" not in in_keys
                else ["state_action_value"]
            )
        value_spec = UnboundedContinuousTensorSpec()
        super().__init__(
            value_spec,
            module=module,
            in_keys=in_keys,
            out_keys=out_keys,
        )


class QValueHook:
    """
        Q-Value hook for Q-value policies.
        Given a the output of a regular nn.Module, representing the values of the different discrete actions available,
        a QValueHook will transform these values into their argmax component (i.e. the resulting greedy action).
        Currently, this is returned as a one-hot encoding.

        Args:
            action_space (str): Action space. Must be one of "one-hot", "mult_one_hot" or "binary".
            var_nums (int, optional): if action_space == "mult_one_hot", this value represents the cardinality of each
                action component.

        Examples:
            >>> import functorch
            >>> from torchrl.data import TensorDict, OneHotDiscreteTensorSpec
            >>> from torchrl.modules.td_module.actors import QValueHook, Actor
            >>> from torch import nn
            >>> from torchrl.data import OneHotDiscreteTensorSpec, TensorDict
            >>> import torch, functorch
            >>> td = TensorDict({'observation': torch.randn(5, 4)}, [5])
            >>> module = nn.Linear(4, 4)
            >>> fmodule, params, buffers = functorch.make_functional_with_buffers(module)
            >>> hook = QValueHook("one_hot")
            >>> _ = fmodule.register_forward_hook(hook)
            >>> action_spec = OneHotDiscreteTensorSpec(4)
            >>> qvalue_actor = Actor(spec=action_spec, module=fmodule, out_keys=["action", "action_value"])
            >>> _ = qvalue_actor(td, params=params, buffers=buffers)
            >>> print(td)
            TensorDict(
                fields={observation: Tensor(torch.Size([5, 4]), dtype=torch.float32),
                    action: Tensor(torch.Size([5, 4]), dtype=torch.int64),
                    action_value: Tensor(torch.Size([5, 4]), dtype=torch.float32)},
                shared=False,
                batch_size=torch.Size([5]),
                device=cpu)

    """

    def __init__(
        self,
        action_space: str,
        var_nums: Optional[int] = None,
    ):
        self.action_space = action_space
        self.var_nums = var_nums
        self.fun_dict = {
            "one_hot": self._one_hot,
            "mult_one_hot": self._mult_one_hot,
            "binary": self._binary,
        }
        if action_space not in self.fun_dict:
            raise ValueError(
                f"action_space must be one of {list(self.fun_dict.keys())}"
            )

    def __call__(
        self, net: nn.Module, observation: torch.Tensor, values: torch.Tensor
    ) -> Tuple[torch.Tensor, torch.Tensor, torch.Tensor]:
        action = self.fun_dict[self.action_space](values)
        chosen_action_value = (action * values).sum(-1, True)
        return action, values, chosen_action_value

    @staticmethod
    def _one_hot(value: torch.Tensor) -> torch.Tensor:
        out = (value == value.max(dim=-1, keepdim=True)[0]).to(torch.long)
        return out

    def _mult_one_hot(
        self, value: torch.Tensor, support: torch.Tensor
    ) -> torch.Tensor:
        values = value.split(self.var_nums, dim=-1)
        return torch.cat(
            [
                QValueHook._one_hot(
                    _value,
                )
                for _value in values
            ],
            -1,
        )

    @staticmethod
    def _binary(value: torch.Tensor, support: torch.Tensor) -> torch.Tensor:
        raise NotImplementedError


class DistributionalQValueHook(QValueHook):
    """

    Distributional Q-Value hook for Q-value policies.
    Given a the output of a mapping operator, representing the values of the different discrete actions available,
    a DistributionalQValueHook will transform these values into their argmax component using the provided support.
    Currently, this is returned as a one-hot encoding.
    For more details regarding Distributional DQN, refer to "A Distributional Perspective on Reinforcement Learning",
    https://arxiv.org/pdf/1707.06887.pdf

    Args:
        action_space (str): Action space. Must be one of "one_hot", "mult_one_hot" or "binary".
        support (torch.Tensor): support of the action values.
        var_nums (int, optional): if action_space == "mult_one_hot", this value represents the cardinality of each
            action component.

    Examples:
        >>> from torchrl.data import TensorDict, OneHotDiscreteTensorSpec
        >>> from torchrl.modules.td_module.actors import DistributionalQValueHook, Actor
        >>> from torch import nn
        >>> import torch, functorch
        >>> td = TensorDict({'observation': torch.randn(5, 4)}, [5])
        >>> nbins = 3
        >>> class CustomDistributionalQval(nn.Module):
        ...     def __init__(self):
        ...         super().__init__()
        ...         self.linear = nn.Linear(4, nbins*4)
        ...
        ...     def forward(self, x):
        ...         return self.linear(x).view(-1, nbins, 4).log_softmax(-2)
        ...
        >>> module = CustomDistributionalQval()
        >>> fmodule, params, buffers = functorch.make_functional_with_buffers(module)
        >>> action_spec = OneHotDiscreteTensorSpec(4)
        >>> hook = DistributionalQValueHook("one_hot", support = torch.arange(nbins))
        >>> _ = fmodule.register_forward_hook(hook)
        >>> qvalue_actor = Actor(spec=action_spec, module=fmodule, out_keys=["action", "action_value"])
        >>> _ = qvalue_actor(td, params=params, buffers=buffers)
        >>> print(td)
        TensorDict(
            fields={observation: Tensor(torch.Size([5, 4]), dtype=torch.float32),
                action: Tensor(torch.Size([5, 4]), dtype=torch.int64),
                action_value: Tensor(torch.Size([5, 3, 4]), dtype=torch.float32)},
            shared=False,
            batch_size=torch.Size([5]),
            device=cpu)

    """

    def __init__(
        self,
        action_space: str,
        support: torch.Tensor,
        var_nums: Optional[int] = None,
    ):
        self.action_space = action_space
        self.support = support
        self.var_nums = var_nums
        self.fun_dict = {
            "one_hot": self._one_hot,
            "mult_one_hot": self._mult_one_hot,
            "binary": self._binary,
        }

    def __call__(
        self, net: nn.Module, observation: torch.Tensor, values: torch.Tensor
    ) -> Tuple[torch.Tensor, torch.Tensor]:
        action = self.fun_dict[self.action_space](values, self.support)
        return action, values

    def _support_expected(
        self, log_softmax_values: torch.Tensor, support: torch.Tensor
    ) -> torch.Tensor:
        support = support.to(log_softmax_values.device)
        if log_softmax_values.shape[-2] != support.shape[-1]:
            raise RuntimeError(
                "Support length and number of atoms in module output should match, "
                f"got self.support.shape={support.shape} and module(...).shape={log_softmax_values.shape}"
            )
        if (log_softmax_values > 0).any():
            raise ValueError(
                f"input to QValueHook must be log-softmax values (which are expected to be non-positive numbers). "
                f"got a maximum value of {log_softmax_values.max():4.4f}"
            )
        return (log_softmax_values.exp() * support.unsqueeze(-1)).sum(-2)

    def _one_hot(
        self, value: torch.Tensor, support: torch.Tensor
    ) -> torch.Tensor:
        if not isinstance(value, torch.Tensor):
            raise TypeError(f"got value of type {value.__class__.__name__}")
        if not isinstance(support, torch.Tensor):
            raise TypeError(
                f"got support of type {support.__class__.__name__}"
            )
        value = self._support_expected(value, support)
        out = (value == value.max(dim=-1, keepdim=True)[0]).to(torch.long)
        return out

    def _mult_one_hot(
        self, value: torch.Tensor, support: torch.Tensor
    ) -> torch.Tensor:
        values = value.split(self.var_nums, dim=-1)
        return torch.cat(
            [
                self._one_hot(_value, _support)
                for _value, _support in zip(values, support)
            ],
            -1,
        )

    @staticmethod
    def _binary(value: torch.Tensor, support: torch.Tensor) -> torch.Tensor:
        raise NotImplementedError


class QValueActor(Actor):
    """
    DQN Actor subclass.
    This class hooks the module such that it returns a one-hot encoding of the argmax value.

    Examples:
        >>> from torchrl.data import TensorDict, OneHotDiscreteTensorSpec
        >>> from torchrl.modules.td_module.actors import QValueActor
        >>> from torch import nn
        >>> import torch, functorch
        >>> td = TensorDict({'observation': torch.randn(5, 4)}, [5])
        >>> module = nn.Linear(4, 4)
        >>> fmodule, params, buffers = functorch.make_functional_with_buffers(module)
        >>> action_spec = OneHotDiscreteTensorSpec(4)
        >>> qvalue_actor = QValueActor(spec=action_spec, module=fmodule)
        >>> _ = qvalue_actor(td, params=params, buffers=buffers)
        >>> print(td)
        TensorDict(
            fields={
                observation: Tensor(torch.Size([5, 4]), dtype=torch.float32),
                action: Tensor(torch.Size([5, 4]), dtype=torch.int64),
                action_value: Tensor(torch.Size([5, 4]), dtype=torch.float32),
                chosen_action_value: Tensor(torch.Size([5, 1]), dtype=torch.float32)},
            batch_size=torch.Size([5]),
            device=cpu,
            is_shared=False)

    """

    def __init__(self, *args, action_space: int = "one_hot", **kwargs):
        out_keys = [
            "action",
            "action_value",
            "chosen_action_value",
        ]
        super().__init__(*args, out_keys=out_keys, **kwargs)
        self.action_space = action_space
        self.module.register_forward_hook(QValueHook(self.action_space))


class DistributionalQValueActor(QValueActor):
    """
    Distributional DQN Actor subclass.
    This class hooks the module such that it returns a one-hot encoding of the argmax value on its support.

    Examples:
        >>> from torchrl.data import TensorDict, OneHotDiscreteTensorSpec
        >>> from torchrl.modules import DistributionalQValueActor, MLP
        >>> from torch import nn
        >>> import torch, functorch
        >>> td = TensorDict({'observation': torch.randn(5, 4)}, [5])
        >>> nbins = 3
        >>> module = MLP(out_features=(nbins, 4), depth=2)
        >>> action_spec = OneHotDiscreteTensorSpec(4)
        >>> qvalue_actor = DistributionalQValueActor(spec=action_spec, module=module, support=torch.arange(nbins))
        >>> _ = qvalue_actor(td)
        >>> print(td)
        TensorDict(
            fields={
                observation: Tensor(torch.Size([5, 4]), dtype=torch.float32),
                action: Tensor(torch.Size([5, 4]), dtype=torch.int64),
                action_value: Tensor(torch.Size([5, 3, 4]), dtype=torch.float32)},
            batch_size=torch.Size([5]),
            device=cpu,
            is_shared=False)

    """

    def __init__(
        self,
        *args,
        support: torch.Tensor,
        action_space: str = "one_hot",
        **kwargs,
    ):
        out_keys = [
            "action",
            "action_value",
        ]
        super(QValueActor, self).__init__(*args, out_keys=out_keys, **kwargs)
        self.action_space = action_space

        self.register_buffer("support", support)
        self.action_space = action_space
        if not isinstance(self.module, DistributionalDQNnet):
            self.module = DistributionalDQNnet(self.module)
        self.module.register_forward_hook(
            DistributionalQValueHook(self.action_space, self.support)
        )


class ActorValueOperator(TDSequence):
    """

    Actor-value operator.

    This class wraps together an actor and a value model that share a common observation embedding network:

    .. aafig::
        :aspect: 60
        :scale: 120
        :proportional:
        :textual:

            +-------------+
            |"Observation"|
            +-------------+
                   |
                   v
            +--------------+
            |"hidden state"|
            +--------------+
            |      |       |
            v      |       v
            actor  |       critic
            |      |       |
            v      |       v
         +--------+|+-------+
         |"action"|||"value"|
         +--------+|+-------+

    To facilitate the workflow, this  class comes with a get_policy_operator() and get_value_operator() methods, which
    will both return a stand-alone TDModule with the dedicated functionality.

    Args:
        common_operator (TDModule): a common operator that reads observations and produces a hidden variable
        policy_operator (TDModule): a policy operator that reads the hidden variable and returns an action
        value_operator (TDModule): a value operator, that reads the hidden variable and returns a value

    Examples:
        >>> from torchrl.data import TensorDict, NdUnboundedContinuousTensorSpec, NdBoundedTensorSpec
        >>> from torchrl.modules import ProbabilisticActor, ValueOperator, TanhNormal, ActorValueOperator
        >>> import torch
        >>> spec_hidden = NdUnboundedContinuousTensorSpec(4)
        >>> module_hidden = torch.nn.Linear(4, 4)
        >>> td_module_hidden = TDModule(
        ...    spec=spec_hidden,
        ...    module=module_hidden,
        ...    in_keys=["observation"],
        ...    out_keys=["hidden"],
        ...    )
        >>> spec_action = NdBoundedTensorSpec(-1, 1, torch.Size([8]))
        >>> module_action = torch.nn.Linear(4, 8)
        >>> td_module_action = ProbabilisticActor(
        ...    spec=spec_action,
        ...    module=module_action,
        ...    in_keys=["hidden"],
        ...    distribution_class=TanhNormal,
        ...    return_log_prob=True,
        ...    )
        >>> module_value = torch.nn.Linear(4, 1)
        >>> td_module_value = ValueOperator(
        ...    module=module_value,
        ...    in_keys=["hidden"],
        ...    )
        >>> td_module = ActorValueOperator(td_module_hidden, td_module_action, td_module_value)
        >>> td = TensorDict({"observation": torch.randn(3, 4)}, [3,])
        >>> td_clone = td_module(td.clone())
        >>> print(td_clone)
        TensorDict(
            fields={observation: Tensor(torch.Size([3, 4]), dtype=torch.float32),
                hidden: Tensor(torch.Size([3, 4]), dtype=torch.float32),
                action: Tensor(torch.Size([3, 4]), dtype=torch.float32),
                action_log_prob: Tensor(torch.Size([3, 1]), dtype=torch.float32),
                state_value: Tensor(torch.Size([3, 1]), dtype=torch.float32)},
            shared=False,
            batch_size=torch.Size([3]),
            device=cpu)
        >>> td_clone = td_module.get_policy_operator()(td.clone())
        >>> print(td_clone)  # no value
        TensorDict(
            fields={observation: Tensor(torch.Size([3, 4]), dtype=torch.float32),
                hidden: Tensor(torch.Size([3, 4]), dtype=torch.float32),
                action: Tensor(torch.Size([3, 4]), dtype=torch.float32),
                action_log_prob: Tensor(torch.Size([3, 1]), dtype=torch.float32)},
            shared=False,
            batch_size=torch.Size([3]),
            device=cpu)

        >>> td_clone = td_module.get_value_operator()(td.clone())
        >>> print(td_clone)  # no action
        TensorDict(
            fields={observation: Tensor(torch.Size([3, 4]), dtype=torch.float32),
                hidden: Tensor(torch.Size([3, 4]), dtype=torch.float32),
                state_value: Tensor(torch.Size([3, 1]), dtype=torch.float32)},
            shared=False,
            batch_size=torch.Size([3]),
            device=cpu)

    """

    def __init__(
        self,
        common_operator: TDModule,
        policy_operator: TDModule,
        value_operator: TDModule,
    ):
        super().__init__(
            common_operator,
            policy_operator,
            value_operator,
        )

    def get_policy_operator(self) -> TDSequence:
        """

        Returns a stand-alone policy operator that maps an observation to an action.

        """
        return TDSequence(self.module[0], self.module[1])

    def get_value_operator(self) -> TDSequence:
        """

        Returns a stand-alone value network operator that maps an observation to a value estimate.

        """
        return TDSequence(self.module[0], self.module[2])


class ActorCriticOperator(ActorValueOperator):
    """
    Actor-critic operator.

    This class wraps together an actor and a value model that share a common observation embedding network:

    .. aafig::
        :aspect: 60
        :scale: 120
        :proportional:
        :textual:

          +-----------+
          |Observation|
          +-----------+
            |
            v
            actor
            |
            v
        +------+
        |action| --> critic
        +------+      |
                      v
                   +-----+
                   |value|
                   +-----+

    To facilitate the workflow, this  class comes with a get_policy_operator() method, which
    will both return a stand-alone TDModule with the dedicated functionality. The get_critic_operator will return the
    parent object, as the value is computed based on the policy output.

    Args:
        common_operator (TDModule): a common operator that reads observations and produces a hidden variable
        policy_operator (TDModule): a policy operator that reads the hidden variable and returns an action
        value_operator (TDModule): a value operator, that reads the hidden variable and returns a value

    Examples:
        >>> from torchrl.data import TensorDict, NdUnboundedContinuousTensorSpec, NdBoundedTensorSpec
        >>> from torchrl.modules import ProbabilisticActor, ValueOperator, TanhNormal, ActorCriticOperator
        >>> import torch
        >>> spec_hidden = NdUnboundedContinuousTensorSpec(4)
        >>> module_hidden = torch.nn.Linear(4, 4)
        >>> td_module_hidden = TDModule(
        ...    spec=spec_hidden,
        ...    module=module_hidden,
        ...    in_keys=["observation"],
        ...    out_keys=["hidden"],
        ...    )
        >>> spec_action = NdBoundedTensorSpec(-1, 1, torch.Size([8]))
        >>> module_action = torch.nn.Linear(4, 8)
        >>> td_module_action = ProbabilisticActor(
        ...    spec=spec_action,
        ...    module=module_action,
        ...    in_keys=["hidden"],
        ...    distribution_class=TanhNormal,
        ...    return_log_prob=True,
        ...    )
        >>> module_value = torch.nn.Linear(4, 1)
        >>> td_module_value = ValueOperator(
        ...    module=module_value,
        ...    in_keys=["hidden"],
        ...    )
        >>> td_module = ActorCriticOperator(td_module_hidden, td_module_action, td_module_value)
        >>> td = TensorDict({"observation": torch.randn(3, 4)}, [3,])
        >>> td_clone = td_module(td.clone())
        >>> print(td_clone)
        TensorDict(
            fields={observation: Tensor(torch.Size([3, 4]), dtype=torch.float32),
                hidden: Tensor(torch.Size([3, 4]), dtype=torch.float32),
                action: Tensor(torch.Size([3, 4]), dtype=torch.float32),
                action_log_prob: Tensor(torch.Size([3, 1]), dtype=torch.float32),
                state_value: Tensor(torch.Size([3, 1]), dtype=torch.float32)},
            shared=False,
            batch_size=torch.Size([3]),
            device=cpu)
        >>> td_clone = td_module.get_policy_operator()(td.clone())
        >>> print(td_clone)  # no value
        TensorDict(
            fields={observation: Tensor(torch.Size([3, 4]), dtype=torch.float32),
                hidden: Tensor(torch.Size([3, 4]), dtype=torch.float32),
                action: Tensor(torch.Size([3, 4]), dtype=torch.float32),
                action_log_prob: Tensor(torch.Size([3, 1]), dtype=torch.float32)},
            shared=False,
            batch_size=torch.Size([3]),
            device=cpu)

        >>> td_clone = td_module.get_critic_operator()(td.clone())
        >>> print(td_clone)  # no action
        TensorDict(
            fields={observation: Tensor(torch.Size([3, 4]), dtype=torch.float32),
                hidden: Tensor(torch.Size([3, 4]), dtype=torch.float32),
                action: Tensor(torch.Size([3, 4]), dtype=torch.float32),
                action_log_prob: Tensor(torch.Size([3, 1]), dtype=torch.float32),
                state_value: Tensor(torch.Size([3, 1]), dtype=torch.float32)},
            shared=False,
            batch_size=torch.Size([3]),
            device=cpu)

    """

    def get_critic_operator(self) -> TDModuleWrapper:
        """

        Returns a stand-alone critic network operator that maps a state-action pair to a critic estimate.

        """
        return self

    def get_value_operator(self) -> TDModuleWrapper:
        raise RuntimeError(
            "value_operator is the term used for operators that associate a value with a "
            "state/observation. This class computes the value of a state-action pair: to get the "
            "network computing this value, please call td_sequence.get_critic_operator()"
        )


class ActorCriticWrapper(TDSequence):
    """
    Actor-value operator without common module.

    This class wraps together an actor and a value model that do not share a common observation embedding network:

    .. aafig::
        :aspect: 60
        :scale: 120
        :proportional:
        :textual:

          +-----------+
          |Observation|
          +-----------+
          |     |   |
          v     |   v
          actor |   critic
          |     |   |
          v     |   v
        +------+|+-------+
        |action||| value |
        +------+|+-------+

    To facilitate the workflow, this  class comes with a get_policy_operator() and get_value_operator() methods, which
    will both return a stand-alone TDModule with the dedicated functionality.

    Args:
        policy_operator (TDModule): a policy operator that reads the hidden variable and returns an action
        value_operator (TDModule): a value operator, that reads the hidden variable and returns a value

    Examples:
        >>> from torchrl.data import TensorDict, NdUnboundedContinuousTensorSpec, NdBoundedTensorSpec
        >>> from torchrl.modules import ProbabilisticActor, ValueOperator, TanhNormal, ActorCriticWrapper
        >>> import torch
        >>> spec_action = NdBoundedTensorSpec(-1, 1, torch.Size([8]))
        >>> module_action = torch.nn.Linear(4, 8)
        >>> td_module_action = ProbabilisticActor(
        ...    spec=spec_action,
        ...    module=module_action,
        ...    distribution_class=TanhNormal,
        ...    return_log_prob=True,
        ...    )
        >>> module_value = torch.nn.Linear(4, 1)
        >>> td_module_value = ValueOperator(
        ...    module=module_value,
        ...    in_keys=["observation"],
        ...    )
        >>> td_module = ActorCriticWrapper(td_module_action, td_module_value)
        >>> td = TensorDict({"observation": torch.randn(3, 4)}, [3,])
        >>> td_clone = td_module(td.clone())
        >>> print(td_clone)
        TensorDict(
            fields={observation: Tensor(torch.Size([3, 4]), dtype=torch.float32),
                action: Tensor(torch.Size([3, 4]), dtype=torch.float32),
                action_log_prob: Tensor(torch.Size([3, 1]), dtype=torch.float32),
                state_value: Tensor(torch.Size([3, 1]), dtype=torch.float32)},
            shared=False,
            batch_size=torch.Size([3]),
            device=cpu)
        >>> td_clone = td_module.get_policy_operator()(td.clone())
        >>> print(td_clone)  # no value
        TensorDict(
            fields={observation: Tensor(torch.Size([3, 4]), dtype=torch.float32),
                action: Tensor(torch.Size([3, 4]), dtype=torch.float32),
                action_log_prob: Tensor(torch.Size([3, 1]), dtype=torch.float32)},
            shared=False,
            batch_size=torch.Size([3]),
            device=cpu)

        >>> td_clone = td_module.get_value_operator()(td.clone())
        >>> print(td_clone)  # no action
        TensorDict(
            fields={observation: Tensor(torch.Size([3, 4]), dtype=torch.float32),
                state_value: Tensor(torch.Size([3, 1]), dtype=torch.float32)},
            shared=False,
            batch_size=torch.Size([3]),
            device=cpu)

    """

    def __init__(
        self,
        policy_operator: TDModule,
        value_operator: TDModule,
    ):
        super().__init__(
            policy_operator,
            value_operator,
        )

    def get_policy_operator(self) -> TDSequence:
        """

        Returns a stand-alone policy operator that maps an observation to an action.

        """
        return self.module[0]

    def get_value_operator(self) -> TDSequence:
        """

        Returns a stand-alone value network operator that maps an observation to a value estimate.

        """
        return self.module[1]<|MERGE_RESOLUTION|>--- conflicted
+++ resolved
@@ -1,8 +1,4 @@
-<<<<<<< HEAD
-from typing import Optional, Iterable, Tuple
-=======
-from typing import Optional, Sequence, Tuple
->>>>>>> b7b4930f
+from typing import Optional, Iterable, Union, Tuple, Type, Iterator, Callable
 
 import torch
 from torch import nn
@@ -26,35 +22,30 @@
     "DistributionalQValueActor",
 ]
 
-<<<<<<< HEAD
-from torchrl.data import UnboundedContinuousTensorSpec
-=======
 from torchrl.data import (
     UnboundedContinuousTensorSpec,
 )
->>>>>>> b7b4930f
 
 
 class Actor(TDModule):
-    """
-    General class for deterministic actors in RL.
-    The Actor class comes with default values for the in_keys and out_keys arguments (["observation"] and ["action"],
-    respectively).
+    """General class for deterministic actors in RL.
+
+    The Actor class comes with default values for the in_keys and out_keys
+    arguments (["observation"] and ["action"], respectively).
 
     Examples:
-        >>> import functorch
-        >>> from torchrl.data import TensorDict, NdUnboundedContinuousTensorSpec
+        >>> from torchrl.data import TensorDict,
+        ...    NdUnboundedContinuousTensorSpec
         >>> from torchrl.modules import Actor
         >>> import torch
         >>> td = TensorDict({"observation": torch.randn(3, 4)}, [3,])
         >>> action_spec = NdUnboundedContinuousTensorSpec(4)
         >>> module = torch.nn.Linear(4, 4)
-        >>> fmodule, params, buffers = functorch.make_functional_with_buffers(module)
         >>> td_module = Actor(
         ...    spec=action_spec,
-        ...    module=fmodule,
-        ...    )
-        >>> td_module(td, params=params, buffers=buffers)
+        ...    module=module,
+        ...    )
+        >>> td_module(td)
         >>> print(td.get("action"))
 
     """
@@ -82,17 +73,19 @@
 class ProbabilisticActor(ProbabilisticTDModule):
     """
     General class for probabilistic actors in RL.
-    The Actor class comes with default values for the in_keys and out_keys arguments (["observation"] and ["action"],
-    respectively).
+    The Actor class comes with default values for the in_keys and out_keys
+    arguments (["observation"] and ["action"], respectively).
 
     Examples:
         >>> from torchrl.data import TensorDict, NdBoundedTensorSpec
         >>> from torchrl.modules import Actor, TanhNormal
         >>> import torch, functorch
         >>> td = TensorDict({"observation": torch.randn(3, 4)}, [3,])
-        >>> action_spec = NdBoundedTensorSpec(shape=torch.Size([4]), minimum=-1, maximum=1)
+        >>> action_spec = NdBoundedTensorSpec(shape=torch.Size([4]),
+        ...    minimum=-1, maximum=1)
         >>> module = torch.nn.Linear(4, 8)
-        >>> fmodule, params, buffers = functorch.make_functional_with_buffers(module)
+        >>> fmodule, params, buffers = functorch.make_functional_with_buffers(
+        ...     module)
         >>> td_module = ProbabilisticActor(
         ...    spec=action_spec,
         ...    module=fmodule,
@@ -126,9 +119,11 @@
 class ValueOperator(TDModule):
     """
     General class for value functions in RL.
-    The ValueOperator class comes with default values for the in_keys and out_keys arguments (["observation"] and [
-    "state_value"] or ["state_action_value"], respectively and depending on whether the "action" key is part of the
-    in_keys list).
+
+    The ValueOperator class comes with default values for the in_keys and
+    out_keys arguments (["observation"] and ["state_value"] or
+    ["state_action_value"], respectively and depending on whether the "action"
+    key is part of the in_keys list).
 
     Examples:
         >>> from torchrl.data import TensorDict, NdUnboundedContinuousTensorSpec
@@ -272,9 +267,7 @@
 
 
 class DistributionalQValueHook(QValueHook):
-    """
-
-    Distributional Q-Value hook for Q-value policies.
+    """Distributional Q-Value hook for Q-value policies.
     Given a the output of a mapping operator, representing the values of the different discrete actions available,
     a DistributionalQValueHook will transform these values into their argmax component using the provided support.
     Currently, this is returned as a one-hot encoding.
@@ -480,7 +473,6 @@
 
 class ActorValueOperator(TDSequence):
     """
-
     Actor-value operator.
 
     This class wraps together an actor and a value model that share a common observation embedding network:
