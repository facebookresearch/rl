# Copyright (c) Meta Platforms, Inc. and affiliates.
#
# This source code is licensed under the MIT license found in the
# LICENSE file in the root directory of this source tree.

from typing import Optional, Sequence

import torch

try:
    from torchvision.transforms.functional import center_crop as center_crop_fn
except ImportError:
    center_crop_fn = None

from torchrl.data.tensordict.tensordict import _TensorDict
from torchrl.envs.transforms import ObservationTransform, Transform

__all__ = ["VideoRecorder", "TensorDictRecorder"]


class VideoRecorder(ObservationTransform):
    """
    Video Recorder transform.
    Will record a series of observations from an environment and write them
    to a TensorBoard SummaryWriter object when needed.

    Args:
        writer (SummaryWriter): a tb.SummaryWriter instance where the video
            should be written.
        tag (str): the video tag in the writer.
        keys (Sequence[str], optional): keys to be read to produce the video.
            Default is `"next_pixels"`.
        skip (int): frame interval in the output video.
            Default is 2.
        center_crop (int, optional): value of square center crop.
    """

    def __init__(
        self,
        writer: "SummaryWriter",
        tag: str,
        keys: Optional[Sequence[str]] = None,
        skip: int = 2,
        center_crop: Optional[int] = None,
        **kwargs,
    ) -> None:
        if keys is None:
            keys = ["next_pixels"]

        super().__init__(keys=keys)
        video_kwargs = {"fps": 6}
        video_kwargs.update(kwargs)
        self.video_kwargs = video_kwargs
        self.iter = 0
        self.skip = skip
        self.writer = writer
        self.tag = tag
        self.count = 0
        self.center_crop = center_crop
        if center_crop and not center_crop_fn:
            raise ImportError(
                "Could not load center_crop from torchvision. Make sure torchvision is installed."
            )
        self.obs = []
        try:
            import moviepy  # noqa
        except ImportError:
            raise Exception("moviepy not found, VideoRecorder cannot be created")

    def _apply_transform(self, observation: torch.Tensor) -> torch.Tensor:
        if not (observation.shape[-1] == 3 or observation.ndimension() == 2):
            raise RuntimeError(f"Invalid observation shape, got: {observation.shape}")
        observation_trsf = observation
        self.count += 1
        if self.count % self.skip == 0:
            if observation.ndimension() == 2:
                observation_trsf = observation.unsqueeze(-3)
            else:
                if observation.ndimension() != 3:
                    raise RuntimeError(
                        "observation is expected to have 3 dimensions, "
                        f"got {observation.ndimension()} instead"
                    )
                if observation_trsf.shape[-1] != 3:
                    raise RuntimeError(
                        "observation_trsf is expected to have 3 dimensions, "
                        f"got {observation_trsf.ndimension()} instead"
                    )
                observation_trsf = observation_trsf.permute(2, 0, 1)
<<<<<<< HEAD
                if self.center_crop:
                    observation_trsf = center_crop_fn(
                        observation_trsf, [self.center_crop, self.center_crop]
                    )
=======
            if self.center_crop:
                observation_trsf = center_crop_fn(
                    observation_trsf, [self.center_crop, self.center_crop]
                )
>>>>>>> 3f366f7d
            self.obs.append(observation_trsf.cpu().to(torch.uint8))
        return observation

    def dump(self, suffix: Optional[str] = None) -> None:
        """Writes the video to the self.writer attribute.

        Args:
            suffix (str, optional): a suffix for the video to be recorded
        """
        if suffix is None:
            tag = self.tag
        else:
            tag = "_".join([self.tag, suffix])
        self.writer.add_video(
            tag=tag,
            vid_tensor=torch.stack(self.obs, 0).unsqueeze(0),
            global_step=self.iter,
            **self.video_kwargs,
        )
        self.iter += 1
        self.count = 0
        self.obs = []


class TensorDictRecorder(Transform):
    """
    TensorDict recorder.
    When the 'dump' method is called, this class will save a stack of the tensordict resulting from `env.step(td)` in a
    file with a prefix defined by the out_file_base argument.

    Args:
        out_file_base (str): a string defining the prefix of the file where the tensordict will be written.
        skip_reset (bool): if True, the first TensorDict of the list will be discarded (usually the tensordict
            resulting from the call to `env.reset()`)
            default: True
        skip (int): frame interval for the saved tensordict.
            default: 4

    """

    def __init__(
        self,
        out_file_base: str,
        skip_reset: bool = True,
        skip: int = 4,
        keys: Optional[Sequence[str]] = None,
    ) -> None:
        if keys is None:
            keys = []

        super().__init__(keys=keys)
        self.iter = 0
        self.out_file_base = out_file_base
        self.td = []
        self.skip_reset = skip_reset
        self.skip = skip
        self.count = 0

    def _call(self, td: _TensorDict) -> _TensorDict:
        self.count += 1
        if self.count % self.skip == 0:
            _td = td
            if self.keys:
                _td = td.select(*self.keys).clone()
            self.td.append(_td)
        return td

    def dump(self, suffix: Optional[str] = None) -> None:
        if suffix is None:
            tag = self.tag
        else:
            tag = "_".join([self.tag, suffix])

        td = self.td
        if self.skip_reset:
            td = td[1:]
        torch.save(
            torch.stack(td, 0).contiguous(),
            f"{tag}_tensordict.t",
        )
        self.iter += 1
        self.count = 0
        del self.td
        self.td = []<|MERGE_RESOLUTION|>--- conflicted
+++ resolved
@@ -87,17 +87,10 @@
                         f"got {observation_trsf.ndimension()} instead"
                     )
                 observation_trsf = observation_trsf.permute(2, 0, 1)
-<<<<<<< HEAD
-                if self.center_crop:
-                    observation_trsf = center_crop_fn(
-                        observation_trsf, [self.center_crop, self.center_crop]
-                    )
-=======
             if self.center_crop:
                 observation_trsf = center_crop_fn(
                     observation_trsf, [self.center_crop, self.center_crop]
                 )
->>>>>>> 3f366f7d
             self.obs.append(observation_trsf.cpu().to(torch.uint8))
         return observation
 
