# Copyright (c) Meta Platforms, Inc. and affiliates.
#
# This source code is licensed under the MIT license found in the
# LICENSE file in the root directory of this source tree.

from typing import Optional, Sequence

import torch
from torchvision.transforms.functional import center_crop

try:
    from torchvision.transforms.functional import center_crop as center_crop_fn
except ImportError:
    center_crop_fn = None

from torchrl.data.tensordict.tensordict import _TensorDict
from torchrl.envs.transforms import ObservationTransform, Transform

__all__ = ["VideoRecorder", "TensorDictRecorder"]


class VideoRecorder(ObservationTransform):
    """
    Video Recorder transform.
    Will record a series of observations from an environment and write them
    to a TensorBoard SummaryWriter object when needed.

    Args:
        writer (SummaryWriter): a tb.SummaryWriter instance where the video
            should be written.
        tag (str): the video tag in the writer.
        keys (Sequence[str], optional): keys to be read to produce the video.
            Default is `"next_pixels"`.
        skip (int): frame interval in the output video.
            Default is 2.
        center_crop (int, optional): value of square center crop.
    """

    def __init__(
        self,
        writer: "SummaryWriter",
        tag: str,
        keys: Optional[Sequence[str]] = None,
        skip: int = 2,
        center_crop: Optional[int] = None,
        **kwargs,
    ) -> None:
        if keys is None:
            keys = ["next_pixels"]

        super().__init__(keys=keys)
        video_kwargs = {"fps": 6}
        video_kwargs.update(kwargs)
        self.video_kwargs = video_kwargs
        self.iter = 0
        self.skip = skip
        self.writer = writer
        self.tag = tag
        self.count = 0
        self.center_crop = center_crop
<<<<<<< HEAD
=======
        if center_crop and not center_crop_fn:
            raise ImportError(
                "Could not load center_crop from torchvision. Make sure torchvision is installed."
            )
>>>>>>> 1d225a0e
        self.obs = []
        try:
            import moviepy  # noqa
        except ImportError:
            raise Exception("moviepy not found, VideoRecorder cannot be created")

    def _apply_transform(self, observation: torch.Tensor) -> torch.Tensor:
        if not (observation.shape[-1] == 3 or observation.ndimension() == 2):
            raise RuntimeError(f"Invalid observation shape, got: {observation.shape}")
        observation_trsf = observation
        self.count += 1
        if self.count % self.skip == 0:
            if observation.ndimension() == 2:
                observation_trsf = observation.unsqueeze(-3)
            else:
                if observation.ndimension() != 3:
                    raise RuntimeError(
                        "observation is expected to have 3 dimensions, "
                        f"got {observation.ndimension()} instead"
                    )
                if observation_trsf.shape[-1] != 3:
                    raise RuntimeError(
                        "observation_trsf is expected to have 3 dimensions, "
                        f"got {observation_trsf.ndimension()} instead"
                    )
                observation_trsf = observation_trsf.permute(2, 0, 1)
                if self.center_crop:
<<<<<<< HEAD
                    observation_trsf = center_crop(observation_trsf, [self.center_crop, self.center_crop])
=======
                    observation_trsf = center_crop_fn(
                        observation_trsf, [self.center_crop, self.center_crop]
                    )
>>>>>>> 1d225a0e
            self.obs.append(observation_trsf.cpu().to(torch.uint8))
        return observation

    def dump(self, suffix: Optional[str] = None) -> None:
        """Writes the video to the self.writer attribute.

        Args:
            suffix (str, optional): a suffix for the video to be recorded
        """
        if suffix is None:
            tag = self.tag
        else:
            tag = "_".join([self.tag, suffix])
        self.writer.add_video(
            tag=tag,
            vid_tensor=torch.stack(self.obs, 0).unsqueeze(0),
            global_step=self.iter,
            **self.video_kwargs,
        )
        self.iter += 1
        self.count = 0
        self.obs = []


class TensorDictRecorder(Transform):
    """
    TensorDict recorder.
    When the 'dump' method is called, this class will save a stack of the tensordict resulting from `env.step(td)` in a
    file with a prefix defined by the out_file_base argument.

    Args:
        out_file_base (str): a string defining the prefix of the file where the tensordict will be written.
        skip_reset (bool): if True, the first TensorDict of the list will be discarded (usually the tensordict
            resulting from the call to `env.reset()`)
            default: True
        skip (int): frame interval for the saved tensordict.
            default: 4

    """

    def __init__(
        self,
        out_file_base: str,
        skip_reset: bool = True,
        skip: int = 4,
        keys: Optional[Sequence[str]] = None,
    ) -> None:
        if keys is None:
            keys = []

        super().__init__(keys=keys)
        self.iter = 0
        self.out_file_base = out_file_base
        self.td = []
        self.skip_reset = skip_reset
        self.skip = skip
        self.count = 0

    def _call(self, td: _TensorDict) -> _TensorDict:
        self.count += 1
        if self.count % self.skip == 0:
            _td = td
            if self.keys:
                _td = td.select(*self.keys).clone()
            self.td.append(_td)
        return td

    def dump(self, suffix: Optional[str] = None) -> None:
        if suffix is None:
            tag = self.tag
        else:
            tag = "_".join([self.tag, suffix])

        td = self.td
        if self.skip_reset:
            td = td[1:]
        torch.save(
            torch.stack(td, 0).contiguous(),
            f"{tag}_tensordict.t",
        )
        self.iter += 1
        self.count = 0
        del self.td
        self.td = []<|MERGE_RESOLUTION|>--- conflicted
+++ resolved
@@ -6,7 +6,6 @@
 from typing import Optional, Sequence
 
 import torch
-from torchvision.transforms.functional import center_crop
 
 try:
     from torchvision.transforms.functional import center_crop as center_crop_fn
@@ -58,13 +57,10 @@
         self.tag = tag
         self.count = 0
         self.center_crop = center_crop
-<<<<<<< HEAD
-=======
         if center_crop and not center_crop_fn:
             raise ImportError(
                 "Could not load center_crop from torchvision. Make sure torchvision is installed."
             )
->>>>>>> 1d225a0e
         self.obs = []
         try:
             import moviepy  # noqa
@@ -92,13 +88,9 @@
                     )
                 observation_trsf = observation_trsf.permute(2, 0, 1)
                 if self.center_crop:
-<<<<<<< HEAD
-                    observation_trsf = center_crop(observation_trsf, [self.center_crop, self.center_crop])
-=======
                     observation_trsf = center_crop_fn(
                         observation_trsf, [self.center_crop, self.center_crop]
                     )
->>>>>>> 1d225a0e
             self.obs.append(observation_trsf.cpu().to(torch.uint8))
         return observation
 
