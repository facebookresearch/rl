--- conflicted
+++ resolved
@@ -10,8 +10,6 @@
 
 
 class _LossModule(nn.Module):
-<<<<<<< HEAD
-=======
     """
     A parent class for RL losses.
     _LossModule inherits from nn.Module. It is designed to read an input TensorDict and return another tensordict
@@ -19,7 +17,6 @@
     Splitting the loss in its component can then be used by the agent to log the various loss values throughout
     training. Other scalars present in the output tensordict will be logged too.
     """
->>>>>>> 614b1fa3
 
     def forward(self, tensordict: _TensorDict) -> _TensorDict:
         """
