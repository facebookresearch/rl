# Copyright (c) Meta Platforms, Inc. and affiliates.
#
# This source code is licensed under the MIT license found in the
# LICENSE file in the root directory of this source tree.

from argparse import ArgumentParser, Namespace
from typing import Callable, Optional, Union

import torch

from torchrl.envs import DMControlEnv, GymEnv, ParallelEnv, RetroEnv
from torchrl.envs.common import _EnvClass
from torchrl.envs.env_creator import env_creator, EnvCreator
from torchrl.envs.transforms import (
    CatFrames,
    CatTensors,
    DoubleToFloat,
    FiniteTensorDictCheck,
    GrayScale,
    NoopResetEnv,
    ObservationNorm,
    Resize,
    RewardScaling,
    ToTensorImage,
    TransformedEnv,
    VecNorm,
)
from torchrl.envs.transforms.transforms import gSDENoise
from torchrl.record.recorder import VideoRecorder

__all__ = [
    "correct_for_frame_skip",
    "transformed_env_constructor",
    "parallel_env_constructor",
    "get_stats_random_rollout",
    "parser_env_args",
]

LIBS = {
    "gym": GymEnv,
    "retro": RetroEnv,
    "dm_control": DMControlEnv,
}


def correct_for_frame_skip(args: Namespace) -> Namespace:
    """
    Correct the arguments for the input frame_skip, by dividing all the arguments that reflect a count of frames by the
    frame_skip.
    This is aimed at avoiding unknowingly over-sampling from the environment, i.e. targetting a total number of frames
    of 1M but actually collecting frame_skip * 1M frames.

    Args:
        args (argparse.Namespace): Namespace containing some frame-counting argument, including:
            "max_frames_per_traj", "total_frames", "frames_per_batch", "record_frames", "annealing_frames",
            "init_random_frames", "init_env_steps"

    Returns:
         the input Namespace, modified in-place.

    """
    # Adapt all frame counts wrt frame_skip
    if args.frame_skip != 1:
        fields = [
            "max_frames_per_traj",
            "total_frames",
            "frames_per_batch",
            "record_frames",
            "annealing_frames",
            "init_random_frames",
            "init_env_steps",
            "noops",
        ]
        for field in fields:
            if hasattr(args, field):
                setattr(args, field, getattr(args, field) // args.frame_skip)
    return args


def make_env_transforms(
    env,
    args,
    video_tag,
    writer,
    env_name,
    stats,
    norm_obs_only,
    env_library,
    action_dim_gsde,
    state_dim_gsde,
):
    env = TransformedEnv(env)

    from_pixels = args.from_pixels
    vecnorm = args.vecnorm
    norm_rewards = vecnorm and args.norm_rewards
    _norm_obs_only = norm_obs_only or not norm_rewards
    reward_scaling = args.reward_scaling
    reward_loc = args.reward_loc

    if len(video_tag):
        env.append_transform(
            VideoRecorder(
                writer=writer,
                tag=f"{video_tag}_{env_name}_video",
            ),
        )

    if args.noops:
        env.append_transform(NoopResetEnv(env, args.noops))
    if from_pixels:
        if not args.catframes:
            raise RuntimeError(
                "this env builder currently only accepts positive catframes values"
                "when pixels are being used."
            )
        env.append_transform(ToTensorImage())
        env.append_transform(Resize(84, 84))
        env.append_transform(GrayScale())
        env.append_transform(CatFrames(N=args.catframes, keys=["next_pixels"]))
        if stats is None:
            obs_stats = {"loc": 0.0, "scale": 1.0}
        else:
            obs_stats = stats
        obs_stats["standard_normal"] = True
        env.append_transform(ObservationNorm(**obs_stats, keys=["next_pixels"]))
    if norm_rewards:
        reward_scaling = 1.0
        reward_loc = 0.0
    if norm_obs_only:
        reward_scaling = 1.0
        reward_loc = 0.0
    if reward_scaling is not None:
        env.append_transform(RewardScaling(reward_loc, reward_scaling))

    double_to_float_list = []
    if env_library is DMControlEnv:
        double_to_float_list += [
            "reward",
            "action",
        ]  # DMControl requires double-precision
    if not from_pixels:
        selected_keys = [
            key for key in env.observation_spec.keys() if "pixels" not in key
        ]

        # even if there is a single tensor, it'll be renamed in "next_observation_vector"
        out_key = "next_observation_vector"
        env.append_transform(CatTensors(keys=selected_keys, out_key=out_key))

        if not vecnorm:
            if stats is None:
                _stats = {"loc": 0.0, "scale": 1.0}
            else:
                _stats = stats
            env.append_transform(
                ObservationNorm(**_stats, keys=[out_key], standard_normal=True)
            )
        else:
            env.append_transform(
                VecNorm(
                    keys=[out_key, "reward"] if not _norm_obs_only else [out_key],
                    decay=0.9999,
                )
            )

        double_to_float_list.append(out_key)
        env.append_transform(DoubleToFloat(keys=double_to_float_list))

        if hasattr(args, "catframes") and args.catframes:
            env.append_transform(
                CatFrames(N=args.catframes, keys=[out_key], cat_dim=-1)
            )

    else:
        env.append_transform(DoubleToFloat(keys=double_to_float_list))

    if hasattr(args, "gSDE") and args.gSDE:
        env.append_transform(
            gSDENoise(action_dim=action_dim_gsde, state_dim=state_dim_gsde)
        )

    env.append_transform(FiniteTensorDictCheck())
    return env


def transformed_env_constructor(
    args: Namespace,
    video_tag: str = "",
    writer: Optional["SummaryWriter"] = None,
    stats: Optional[dict] = None,
    norm_obs_only: bool = False,
    use_env_creator: bool = True,
    custom_env_maker: Optional[Callable] = None,
    custom_env: Optional[_EnvClass] = None,
    return_transformed_envs: bool = True,
    action_dim_gsde: Optional[int] = None,
    state_dim_gsde: Optional[int] = None,
) -> Union[Callable, EnvCreator]:
    """
    Returns an environment creator from an argparse.Namespace built with the appropriate parser constructor.

    Args:
        args (argparse.Namespace): script arguments originating from the parser built with parser_env_args
        video_tag (str, optional): video tag to be passed to the SummaryWriter object
        writer (SummaryWriter, optional): tensorboard writer associated with the script
        stats (dict, optional): a dictionary containing the `loc` and `scale` for the `ObservationNorm` transform
        norm_obs_only (bool, optional): If `True` and `VecNorm` is used, the reward won't be normalized online.
            Default is `False`.
        use_env_creator (bool, optional): wheter the `EnvCreator` class should be used. By using `EnvCreator`,
            one can make sure that running statistics will be put in shared memory and accessible for all workers
            when using a `VecNorm` transform. Default is `True`.
        custom_env_maker (callable, optional): if your env maker is not part
            of torchrl env wrappers, a custom callable
            can be passed instead. In this case it will override the
            constructor retrieved from `args`.
        custom_env (_EnvClass, optional): if an existing environment needs to be
            transformed_in, it can be passed directly to this helper. `custom_env_maker`
            and `custom_env` are exclusive features.
        return_transformed_envs (bool, optional): if True, a transformed_in environment
            is returned.
        action_dim_gsde (int, Optional): if gSDE is used, this can present the action dim to initialize the noise.
            Make sure this is indicated in environment executed in parallel.
        state_dim_gsde: if gSDE is used, this can present the state dim to initialize the noise.
            Make sure this is indicated in environment executed in parallel.
    """

    def make_transformed_env(**kwargs) -> TransformedEnv:
        env_name = args.env_name
        env_task = args.env_task
        env_library = LIBS[args.env_library]
        frame_skip = args.frame_skip
        from_pixels = args.from_pixels

        if custom_env is None and custom_env_maker is None:
            env_kwargs = {
                "envname": env_name,
                "device": "cpu",
                "frame_skip": frame_skip,
                "from_pixels": from_pixels or len(video_tag),
                "pixels_only": from_pixels,
            }
            if env_library is DMControlEnv:
                env_kwargs.update({"taskname": env_task})
            env_kwargs.update(kwargs)
            env = env_library(**env_kwargs)
        elif custom_env is None and custom_env_maker is not None:
            env = custom_env_maker(**kwargs)
<<<<<<< HEAD

        env = TransformedEnv(env)

        if len(video_tag):
            env.append_transform(
                VideoRecorder(
                    writer=writer,
                    tag=f"{video_tag}_{env_name}_video",
                ),
            )

        if args.noops:
            env.append_transform(NoopResetEnv(env, args.noops))
        if from_pixels:
            env.append_transform(ToTensorImage())
            env.append_transform(Resize(84, 84))
            env.append_transform(GrayScale())
            env.append_transform(CatFrames(keys=["next_pixels"]))
            env.append_transform(
                ObservationNorm(loc=-1.0, scale=2.0, keys=["next_pixels"])
            )
        if norm_rewards:
            reward_scaling = 1.0
            reward_loc = 0.0
        if norm_obs_only:
            reward_scaling = 1.0
            reward_loc = 0.0
        if reward_scaling is not None:
            env.append_transform(RewardScaling(reward_loc, reward_scaling))

        double_to_float_list = []
        if env_library is DMControlEnv:
            double_to_float_list += [
                "reward",
                "action",
            ]  # DMControl requires double-precision
        if not from_pixels:
            selected_keys = [
                key for key in env.observation_spec.keys() if "pixels" not in key
            ]

            # even if there is a single tensor, it'll be renamed in "next_observation_vector"
            out_key = "next_observation_vector"
            env.append_transform(CatTensors(keys=selected_keys, out_key=out_key))

            if not vecnorm:
                if stats is None:
                    _stats = {"loc": 0.0, "scale": 1.0}
                else:
                    _stats = stats
                env.append_transform(
                    ObservationNorm(**_stats, keys=[out_key], standard_normal=True)
                )
            else:
                env.append_transform(
                    VecNorm(
                        keys=[out_key, "reward"] if not _norm_obs_only else [out_key],
                        decay=0.9999,
                    )
                )

            double_to_float_list.append(out_key)
            env.append_transform(DoubleToFloat(keys=double_to_float_list))

            if hasattr(args, "catframes") and args.catframes:
                env.append_transform(
                    CatFrames(N=args.catframes, keys=[out_key], cat_dim=-1)
                )

        else:
            env.append_transform(DoubleToFloat(keys=double_to_float_list))
            # if hasattr(args, "gSDE") and args.gSDE:
            #     raise RuntimeError("gSDE not compatible with from_pixels=True")

        if hasattr(args, "gSDE") and args.gSDE:
            env.append_transform(gSDENoise())

        env.append_transform(FiniteTensorDictCheck())
        return env
=======
        elif custom_env_maker is None and custom_env is not None:
            env = custom_env
        else:
            raise RuntimeError("cannot provive both custom_env and custom_env_maker")

        if not return_transformed_envs:
            return env

        return make_env_transforms(
            env,
            args,
            video_tag,
            writer,
            env_name,
            stats,
            norm_obs_only,
            env_library,
            action_dim_gsde,
            state_dim_gsde,
        )
>>>>>>> 4adab498

    if use_env_creator:
        return env_creator(make_transformed_env)
    return make_transformed_env


def parallel_env_constructor(
    args: Namespace, **kwargs
) -> Union[ParallelEnv, EnvCreator]:
    """Returns a parallel environment from an argparse.Namespace built with the appropriate parser constructor.

    Args:
        args (argparse.Namespace): script arguments originating from the parser built with parser_env_args
        kwargs: keyword arguments for the `transformed_env_constructor` method.
    """
    batch_transform = args.batch_transform
    if args.env_per_collector == 1:
        kwargs.update({"args": args, "use_env_creator": True})
        make_transformed_env = transformed_env_constructor(**kwargs)
        return make_transformed_env
    kwargs.update({"args": args, "use_env_creator": True})
    make_transformed_env = transformed_env_constructor(
        return_transformed_envs=not batch_transform, **kwargs
    )
    parallel_env = ParallelEnv(
        num_workers=args.env_per_collector,
        create_env_fn=make_transformed_env,
        create_env_kwargs=None,
        pin_memory=args.pin_memory,
    )
    if batch_transform:
        kwargs.update(
            {"args": args, "use_env_creator": False, "custom_env": parallel_env}
        )
        env = transformed_env_constructor(**kwargs)()
        return env
    return parallel_env


def get_stats_random_rollout(
    args: Namespace, proof_environment: _EnvClass, key: Optional[str] = None
):
    print("computing state stats")
    if not hasattr(args, "init_env_steps"):
        raise AttributeError("init_env_steps missing from arguments.")

    n = 0
    td_stats = []
    while n < args.init_env_steps:
        _td_stats = proof_environment.rollout(max_steps=args.init_env_steps)
        n += _td_stats.numel()
        td_stats.append(_td_stats)
    td_stats = torch.cat(td_stats, 0)

    if key is None:
        keys = list(proof_environment.observation_spec.keys())
        key = keys.pop()
        if len(keys):
            raise RuntimeError(
                f"More than one key exists in the observation_specs: {[key] + keys} were found, "
                "thus get_stats_random_rollout cannot infer which to compute the stats of."
            )
    if args.from_pixels:
        m = td_stats.get(key).mean()
        s = td_stats.get(key).std().clamp_min(1e-5)
    else:
        m = td_stats.get(key).mean(dim=0)
        s = td_stats.get(key).std(dim=0).clamp_min(1e-5)

    print(
        f"stats computed for {td_stats.numel()} steps. Got: \n"
        f"loc = {m}, \n"
        f"scale: {s}"
    )
    if not torch.isfinite(m).all():
        raise RuntimeError("non-finite values found in mean")
    if not torch.isfinite(s).all():
        raise RuntimeError("non-finite values found in sd")
    stats = {"loc": m, "scale": s}
    return stats


def parser_env_args(parser: ArgumentParser) -> ArgumentParser:
    """
    Populates the argument parser to build an environment constructor.

    Args:
        parser (ArgumentParser): parser to be populated.

    """

    parser.add_argument(
        "--env_library",
        "--env-library",
        type=str,
        default="gym",
        choices=list(LIBS.keys()),
        help="env_library used for the simulated environment. Default=gym",
    )
    parser.add_argument(
        "--env_name",
        "--env-name",
        type=str,
        default="Humanoid-v2",
        help="name of the environment to be created. Default=Humanoid-v2",
    )
    parser.add_argument(
        "--env_task",
        "--env-task",
        type=str,
        default="",
        help="task (if any) for the environment. Default=run",
    )
    parser.add_argument(
        "--from_pixels",
        "--from-pixels",
        action="store_true",
        help="whether the environment output should be state vector(s) (default) or the pixels.",
    )
    parser.add_argument(
        "--frame_skip",
        "--frame-skip",
        type=int,
        default=1,
        help="frame_skip for the environment. Note that this value does NOT impact the buffer size,"
        "maximum steps per trajectory, frames per batch or any other factor in the algorithm,"
        "e.g. if the total number of frames that has to be computed is 50e6 and the frame skip is 4,"
        "the actual number of frames retrieved will be 200e6. Default=1.",
    )
    parser.add_argument(
        "--reward_scaling", "--reward-scaling", type=float, help="scale of the reward."
    )
    parser.add_argument(
        "--reward_loc",
        "--reward-loc",
        type=float,
        help="location of the reward.",
        default=0.0,
    )
    parser.add_argument(
        "--init_env_steps",
        "--init-env-steps",
        type=int,
        default=1000,
        help="number of random steps to compute normalizing constants",
    )
    parser.add_argument(
        "--vecnorm",
        action="store_true",
        help="Normalizes the environment observation and reward outputs with the running statistics "
        "obtained across processes.",
    )
    parser.add_argument(
        "--norm_rewards",
        "--norm-rewards",
        action="store_true",
        help="If True, rewards will be normalized on the fly. This may interfere with SAC update rule and "
        "should be used cautiously.",
    )
    parser.add_argument(
        "--no_norm_stats",
        "--no-norm-stats",
        action="store_false",
        dest="norm_stats",
        help="Deactivates the normalization based on random collection of data.",
    )
    parser.add_argument(
        "--noops",
        type=int,
        default=0,
        help="number of random steps to do after reset. Default is 0",
    )
    parser.add_argument(
        "--catframes",
        type=int,
        default=0,
        help="Number of frames to concatenate through time. Default is 0 (do not use CatFrames).",
    )
    parser.add_argument(
        "--max_frames_per_traj",
        "--max-frames-per-traj",
        type=int,
        default=1000,
        help="Number of steps before a reset of the environment is called (if it has not been flagged as "
        "done before). ",
    )
    parser.add_argument(
        "--batch_transform",
        "--batch-transform",
        action="store_true",
        help="if True, the transforms will be applied to the parallel env, and not to each individual env.",
    )
    return parser<|MERGE_RESOLUTION|>--- conflicted
+++ resolved
@@ -246,87 +246,6 @@
             env = env_library(**env_kwargs)
         elif custom_env is None and custom_env_maker is not None:
             env = custom_env_maker(**kwargs)
-<<<<<<< HEAD
-
-        env = TransformedEnv(env)
-
-        if len(video_tag):
-            env.append_transform(
-                VideoRecorder(
-                    writer=writer,
-                    tag=f"{video_tag}_{env_name}_video",
-                ),
-            )
-
-        if args.noops:
-            env.append_transform(NoopResetEnv(env, args.noops))
-        if from_pixels:
-            env.append_transform(ToTensorImage())
-            env.append_transform(Resize(84, 84))
-            env.append_transform(GrayScale())
-            env.append_transform(CatFrames(keys=["next_pixels"]))
-            env.append_transform(
-                ObservationNorm(loc=-1.0, scale=2.0, keys=["next_pixels"])
-            )
-        if norm_rewards:
-            reward_scaling = 1.0
-            reward_loc = 0.0
-        if norm_obs_only:
-            reward_scaling = 1.0
-            reward_loc = 0.0
-        if reward_scaling is not None:
-            env.append_transform(RewardScaling(reward_loc, reward_scaling))
-
-        double_to_float_list = []
-        if env_library is DMControlEnv:
-            double_to_float_list += [
-                "reward",
-                "action",
-            ]  # DMControl requires double-precision
-        if not from_pixels:
-            selected_keys = [
-                key for key in env.observation_spec.keys() if "pixels" not in key
-            ]
-
-            # even if there is a single tensor, it'll be renamed in "next_observation_vector"
-            out_key = "next_observation_vector"
-            env.append_transform(CatTensors(keys=selected_keys, out_key=out_key))
-
-            if not vecnorm:
-                if stats is None:
-                    _stats = {"loc": 0.0, "scale": 1.0}
-                else:
-                    _stats = stats
-                env.append_transform(
-                    ObservationNorm(**_stats, keys=[out_key], standard_normal=True)
-                )
-            else:
-                env.append_transform(
-                    VecNorm(
-                        keys=[out_key, "reward"] if not _norm_obs_only else [out_key],
-                        decay=0.9999,
-                    )
-                )
-
-            double_to_float_list.append(out_key)
-            env.append_transform(DoubleToFloat(keys=double_to_float_list))
-
-            if hasattr(args, "catframes") and args.catframes:
-                env.append_transform(
-                    CatFrames(N=args.catframes, keys=[out_key], cat_dim=-1)
-                )
-
-        else:
-            env.append_transform(DoubleToFloat(keys=double_to_float_list))
-            # if hasattr(args, "gSDE") and args.gSDE:
-            #     raise RuntimeError("gSDE not compatible with from_pixels=True")
-
-        if hasattr(args, "gSDE") and args.gSDE:
-            env.append_transform(gSDENoise())
-
-        env.append_transform(FiniteTensorDictCheck())
-        return env
-=======
         elif custom_env_maker is None and custom_env is not None:
             env = custom_env
         else:
@@ -347,7 +266,6 @@
             action_dim_gsde,
             state_dim_gsde,
         )
->>>>>>> 4adab498
 
     if use_env_creator:
         return env_creator(make_transformed_env)
