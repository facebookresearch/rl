--- conflicted
+++ resolved
@@ -197,25 +197,15 @@
     if hasattr(cfg, "noisy") and cfg.noisy:
         trainer.register_op("pre_optim_steps", lambda: loss_module.apply(reset_noise))
 
-<<<<<<< HEAD
-    trainer.register_op("batch_process", lambda batch: batch.cpu())
     if cfg.selected_keys:
         trainer.register_op("batch_process", SelectKeys(cfg.selected_keys))
+    trainer.register_op("batch_process", lambda batch: batch.cpu())
 
     if replay_buffer is not None:
         # replay buffer is used 2 or 3 times: to register data, to sample
         # data and to update priorities
         rb_trainer = ReplayBufferTrainer(replay_buffer, cfg.batch_size)
-=======
-    if args.selected_keys:
-        trainer.register_op("batch_process", SelectKeys(args.selected_keys))
-    trainer.register_op("batch_process", lambda batch: batch.cpu())
-
-    if replay_buffer is not None:
-        # replay buffer is used 2 or 3 times: to register data, to sample
-        # data and possibly to update priorities
-        rb_trainer = ReplayBufferTrainer(replay_buffer, args.batch_size)
->>>>>>> bc84f86e
+
         trainer.register_op("batch_process", rb_trainer.extend)
         trainer.register_op("process_optim_batch", rb_trainer.sample)
         trainer.register_op("post_loss", rb_trainer.update_priority)
