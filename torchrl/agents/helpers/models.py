--- conflicted
+++ resolved
@@ -15,24 +15,25 @@
     TruncatedNormal,
 )
 from torchrl.modules.models.models import (
-    ConvNet,
+    DuelingCnnDQNet,
     DdpgCnnActor,
     DdpgCnnQNet,
+    DdpgMlpQNet,
     DdpgMlpActor,
-    DdpgMlpQNet,
-    DuelingCnnDQNet,
+    MLP,
+    ConvNet,
     LSTMNet,
-    MLP,
 )
 from torchrl.modules.td_module import (
+    QValueActor,
+    DistributionalQValueActor,
     Actor,
-    DistributionalQValueActor,
-    QValueActor,
+    ProbabilisticTDModule,
 )
 from torchrl.modules.td_module.actors import (
+    ValueOperator,
     ActorCriticWrapper,
     ProbabilisticActor,
-    ValueOperator,
 )
 
 DISTRIBUTIONS = {
@@ -548,11 +549,7 @@
         ...    CatTensors(["next_observation"], "next_observation_vector")))
         >>> device = torch.device("cpu")
         >>> args = parser_model_args_continuous(
-<<<<<<< HEAD
         ...         argparse.ArgumentParser(), algorithm="SAC").parse_args([])
-=======
-        ...         argparse.ArgumentParser(), algorithm="SAC").parse_args(["--shared_mapping"])
->>>>>>> b7b4930f
         >>> model = make_sac_model(
         ...     proof_environment,
         ...     device=device,
@@ -813,7 +810,7 @@
             "--annealing_frames",
             type=int,
             default=1000000,
-            help="Number of frames used for annealing of the OrnsteinUhlenbeckProcess. Default=1e6.",
+            help="float of frames used for annealing of the OrnsteinUhlenbeckProcess. Default=1e6.",
         )
         parser.add_argument(
             "--noisy",
@@ -824,7 +821,7 @@
             "--ou_exploration",
             action="store_true",
             help="wraps the policy in an OU exploration wrapper, similar to DDPG. SAC being designed for "
-                 "efficient entropy-based exploration, this should be left for experimentation only.",
+            "efficient entropy-based exploration, this should be left for experimentation only.",
         )
         parser.add_argument(
             "--distributional",
@@ -838,21 +835,7 @@
             help="number of atoms used for the distributional loss (TODO)",
         )
 
-<<<<<<< HEAD
     if algorithm in ("SAC", "PPO", "REDQ"):
-=======
-    if algorithm == "SAC":
-        parser.add_argument(
-            "--single_qvalue",
-            action="store_false",
-            dest="double_qvalue",
-            help="As suggested in the original SAC paper and in https://arxiv.org/abs/1802.09477, we can "
-                 "use two different qvalue networks trained independently and choose the lowest value "
-                 "predicted to predict the state action value. This can be disabled by using this flag.",
-        )
-
-    if algorithm in ("SAC", "PPO"):
->>>>>>> b7b4930f
         parser.add_argument(
             "--tanh_loc",
             "--tanh-loc",
@@ -898,7 +881,7 @@
         "--annealing_frames",
         type=int,
         default=1000000,
-        help="Number of frames used for annealing of the EGreedy exploration. Default=1e6.",
+        help="float of frames used for annealing of the EGreedy exploration. Default=1e6.",
     )
 
     parser.add_argument(
