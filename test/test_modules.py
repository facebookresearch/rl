--- conflicted
+++ resolved
@@ -113,17 +113,6 @@
 def test_actorcritic():
     spec = None
     in_keys = ["obs"]
-<<<<<<< HEAD
-    common_module = nn.Linear(3, 4)
-    policy_operator = nn.Linear(4, 5)
-    value_operator = nn.Linear(4, 1)
-    op = ActorValueOperator(
-        spec=spec,
-        in_keys=in_keys,
-        common_module=common_module,
-        policy_module=policy_operator,
-        value_module=value_operator,
-=======
     common_module = TDModule(None, nn.Linear(3, 4), in_keys=["obs"], out_keys=["hidden"])
     policy_operator = ProbabilisticActor(None, nn.Linear(4, 5), in_keys=["hidden"], return_log_prob=True)
     value_operator = ValueOperator(nn.Linear(4, 1), in_keys=["hidden"])
@@ -131,7 +120,6 @@
         common_operator=common_module,
         policy_operator=policy_operator,
         value_operator=value_operator,
->>>>>>> 614b1fa3
     )
     td = TensorDict(
         source={"obs": torch.randn(4, 3)},
@@ -152,25 +140,13 @@
         td_total.get("state_value"), td_value.get("state_value")
     )
 
-<<<<<<< HEAD
-    value_params = set(
-        list(op.value_po.parameters()) + list(op.module.parameters())
-    )
-=======
     value_params = set(list(op.get_value_operator().parameters()) + list(op.module[0].parameters()))
->>>>>>> 614b1fa3
     value_params2 = set(value_op.parameters())
     assert len(value_params.difference(value_params2)) == 0 and len(
         value_params.intersection(value_params2)
     ) == len(value_params)
 
-<<<<<<< HEAD
-    policy_params = set(
-        list(op.policy_po.parameters()) + list(op.module.parameters())
-    )
-=======
     policy_params = set(list(op.get_policy_operator().parameters()) + list(op.module[0].parameters()))
->>>>>>> 614b1fa3
     policy_params2 = set(policy_op.parameters())
     assert len(policy_params.difference(policy_params2)) == 0 and len(
         policy_params.intersection(policy_params2)
