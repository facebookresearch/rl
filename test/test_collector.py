# Copyright (c) Meta Platforms, Inc. and affiliates.
#
# This source code is licensed under the MIT license found in the
# LICENSE file in the root directory of this source tree.

import argparse

import numpy as np
import pytest
import torch
from mocking_classes import (
    DiscreteActionConvMockEnv,
    DiscreteActionVecMockEnv,
    DiscreteActionVecPolicy,
    DiscreteActionConvPolicy,
    ContinuousActionVecMockEnv,
)
from torch import nn
from torchrl.collectors import SyncDataCollector, aSyncDataCollector
from torchrl.collectors.collectors import (
    RandomPolicy,
    MultiSyncDataCollector,
    MultiaSyncDataCollector,
)
from torchrl.data.tensordict.tensordict import assert_allclose_td
from torchrl.envs import EnvCreator
from torchrl.envs import ParallelEnv
from torchrl.envs.libs.gym import _has_gym
from torchrl.envs.transforms import TransformedEnv, VecNorm
from torchrl.modules import OrnsteinUhlenbeckProcessWrapper, Actor

# torch.set_default_dtype(torch.double)


def make_make_env(env_name="conv"):
    def make_transformed_env(seed=None):
        if env_name == "conv":
            env = DiscreteActionConvMockEnv()
        elif env_name == "vec":
            env = DiscreteActionVecMockEnv()
        if seed is not None:
            env.set_seed(seed)
        return env

    return make_transformed_env


def dummypolicy_vec():
    policy = DiscreteActionVecPolicy()
    return policy


def dummypolicy_conv():
    policy = DiscreteActionConvPolicy()
    return policy


def make_policy(env):
    if env == "conv":
        return dummypolicy_conv()
    elif env == "vec":
        return dummypolicy_vec()
    else:
        raise NotImplementedError


@pytest.mark.parametrize("num_env", [3, 1])
@pytest.mark.parametrize("env_name", ["vec", "conv"])
def test_concurrent_collector_consistency(num_env, env_name, seed=40):
    if num_env == 1:

        def env_fn(seed):
            env = make_make_env(env_name)()
            env.set_seed(seed)
            return env

    else:

        def env_fn(seed):
            env = ParallelEnv(
                num_workers=num_env,
                create_env_fn=make_make_env(env_name),
                create_env_kwargs=[{"seed": i} for i in range(seed, seed + num_env)],
            )
            return env

    policy = make_policy(env_name)

    collector = SyncDataCollector(
        create_env_fn=env_fn,
        create_env_kwargs={"seed": seed},
        policy=policy,
        frames_per_batch=20,
        max_frames_per_traj=2000,
        total_frames=20000,
        device="cpu",
        pin_memory=False,
    )
    for i, d in enumerate(collector):
        if i == 0:
            b1 = d
        elif i == 1:
            b2 = d
        else:
            break
    with pytest.raises(AssertionError):
        assert_allclose_td(b1, b2)
    collector.shutdown()

    ccollector = aSyncDataCollector(
        create_env_fn=env_fn,
        create_env_kwargs={"seed": seed},
        policy=policy,
        frames_per_batch=20,
        max_frames_per_traj=2000,
        total_frames=20000,
        pin_memory=False,
    )
    for i, d in enumerate(ccollector):
        if i == 0:
            b1c = d
        elif i == 1:
            b2c = d
        else:
            break
    with pytest.raises(AssertionError):
        assert_allclose_td(b1c, b2c)

    assert_allclose_td(b1c, b1)
    assert_allclose_td(b2c, b2)

    ccollector.shutdown()


@pytest.mark.parametrize("num_env", [1, 3])
@pytest.mark.parametrize("env_name", ["vec", "conv"])
def test_collector_batch_size(num_env, env_name, seed=100):
    if num_env == 1:

        def env_fn():
            env = make_make_env(env_name)()
            return env

    else:

        def env_fn():
            env = ParallelEnv(
                num_workers=num_env, create_env_fn=make_make_env(env_name)
            )
            return env

    policy = make_policy(env_name)

    torch.manual_seed(0)
    np.random.seed(0)
    num_workers = 4
    frames_per_batch = 20
    ccollector = MultiaSyncDataCollector(
        create_env_fn=[env_fn for _ in range(num_workers)],
        policy=policy,
        frames_per_batch=frames_per_batch,
        max_frames_per_traj=1000,
        total_frames=frames_per_batch * 100,
        pin_memory=False,
    )
    ccollector.set_seed(seed)
    for i, b in enumerate(ccollector):
        assert b.numel() == -(-frames_per_batch // num_env) * num_env
        if i == 5:
            break
    ccollector.shutdown()

    ccollector = MultiSyncDataCollector(
        create_env_fn=[env_fn for _ in range(num_workers)],
        policy=policy,
        frames_per_batch=frames_per_batch,
        max_frames_per_traj=1000,
        total_frames=frames_per_batch * 100,
        pin_memory=False,
    )
    ccollector.set_seed(seed)
    for i, b in enumerate(ccollector):
        assert (
            b.numel()
            == -(-frames_per_batch // num_env // num_workers) * num_env * num_workers
        )
        if i == 5:
            break
    ccollector.shutdown()


@pytest.mark.parametrize("num_env", [1, 3])
@pytest.mark.parametrize("env_name", ["vec", "conv"])
def test_concurrent_collector_seed(num_env, env_name, seed=100):
    if num_env == 1:

        def env_fn():
            env = make_make_env(env_name)()
            return env

    else:

        def env_fn():
            env = ParallelEnv(
                num_workers=num_env, create_env_fn=make_make_env(env_name)
            )
            return env

    policy = make_policy(env_name)

    torch.manual_seed(0)
    np.random.seed(0)
    ccollector = aSyncDataCollector(
        create_env_fn=env_fn,
        create_env_kwargs={},
        policy=policy,
        frames_per_batch=20,
        max_frames_per_traj=20,
        total_frames=300,
        pin_memory=False,
    )
    ccollector.set_seed(seed)
    for i, data in enumerate(ccollector):
        if i == 0:
            b1 = data
            ccollector.set_seed(seed)
        elif i == 1:
            b2 = data
        elif i == 2:
            b3 = data
        else:
            break
    assert_allclose_td(b1, b2)
    with pytest.raises(AssertionError):
        assert_allclose_td(b1, b3)
    ccollector.shutdown()


@pytest.mark.parametrize("num_env", [3, 1])
@pytest.mark.parametrize("env_name", ["conv", "vec"])
def test_collector_consistency(num_env, env_name, seed=100):
    if num_env == 1:

        def env_fn(seed):
            env = make_make_env(env_name)()
            env.set_seed(seed)
            return env

    else:

        def env_fn(seed):
            env = ParallelEnv(
                num_workers=num_env,
                create_env_fn=make_make_env(env_name),
                create_env_kwargs=[{"seed": i} for i in range(seed, seed + num_env)],
            )
            return env

    policy = make_policy(env_name)

    torch.manual_seed(0)
    np.random.seed(0)

    # Get a single rollout with dummypolicy
    env = env_fn(seed)
    rollout1a = env.rollout(policy=policy, max_steps=20, auto_reset=True)
    env.set_seed(seed)
<<<<<<< HEAD
    rollout1b = env.rollout(policy=policy, max_steps=20, auto_reset=True)
    rollout2 = env.rollout(policy=policy, max_steps=20, auto_reset=True)
    assert assert_allclose_td(rollout1a, rollout1b)
=======
    rollout1b = env.rollout(policy=policy, n_steps=20, auto_reset=True)
    rollout2 = env.rollout(policy=policy, n_steps=20, auto_reset=True)
    assert_allclose_td(rollout1a, rollout1b)
>>>>>>> 5c51f157
    with pytest.raises(AssertionError):
        assert_allclose_td(rollout1a, rollout2)
    env.close()

    collector = SyncDataCollector(
        create_env_fn=env_fn,
        create_env_kwargs={"seed": seed},
        policy=policy,
        frames_per_batch=20 * num_env,
        max_frames_per_traj=20,
        total_frames=200,
        device="cpu",
        pin_memory=False,
    )
    collector = iter(collector)
    b1 = next(collector)
    b2 = next(collector)
    with pytest.raises(AssertionError):
        assert_allclose_td(b1, b2)

    if num_env == 1:
        # rollouts collected through DataCollector are padded using pad_sequence, which introduces a first dimension
        rollout1a = rollout1a.unsqueeze(0)
    assert (
        rollout1a.batch_size == b1.batch_size
    ), f"got batch_size {rollout1a.batch_size} and {b1.batch_size}"

    assert_allclose_td(rollout1a, b1.select(*rollout1a.keys()))


@pytest.mark.parametrize("num_env", [1, 3])
@pytest.mark.parametrize("collector_class", [SyncDataCollector, aSyncDataCollector])
@pytest.mark.parametrize("env_name", ["conv", "vec"])
def test_traj_len_consistency(num_env, env_name, collector_class, seed=100):
    """
    Tests that various frames_per_batch lead to the same results
    """
    if num_env == 1:

        def env_fn(seed):
            env = make_make_env(env_name)()
            env.set_seed(seed)
            return env

    else:

        def env_fn(seed):
            env = ParallelEnv(
                num_workers=num_env, create_env_fn=make_make_env(env_name)
            )
            env.set_seed(seed)
            return env

    max_frames_per_traj = 20

    policy = make_policy(env_name)

    def make_frames_per_batch(frames_per_batch):
        return -(-frames_per_batch // num_env) * num_env

    collector1 = collector_class(
        create_env_fn=env_fn,
        create_env_kwargs={"seed": seed},
        policy=policy,
        frames_per_batch=1 * num_env,
        max_frames_per_traj=2000,
        total_frames=2 * num_env * max_frames_per_traj,
        device="cpu",
        seed=seed,
        pin_memory=False,
    )
    count = 0
    data1 = []
    for d in collector1:
        data1.append(d)
        count += d.shape[1]
        if count > max_frames_per_traj:
            break

    data1 = torch.cat(data1, 1)
    data1 = data1[:, :max_frames_per_traj]

    collector1.shutdown()
    del collector1

    collector10 = collector_class(
        create_env_fn=env_fn,
        create_env_kwargs={"seed": seed},
        policy=policy,
        frames_per_batch=10 * num_env,
        max_frames_per_traj=20,
        total_frames=2 * num_env * max_frames_per_traj,
        device="cpu",
        seed=seed,
        pin_memory=False,
    )
    count = 0
    data10 = []
    for d in collector10:
        data10.append(d)
        count += d.shape[1]
        if count > max_frames_per_traj:
            break

    data10 = torch.cat(data10, 1)
    data10 = data10[:, :max_frames_per_traj]

    collector10.shutdown()
    del collector10

    collector20 = collector_class(
        create_env_fn=env_fn,
        create_env_kwargs={"seed": seed},
        policy=policy,
        frames_per_batch=20 * num_env,
        max_frames_per_traj=2000,
        total_frames=2 * num_env * max_frames_per_traj,
        device="cpu",
        seed=seed,
        pin_memory=False,
    )
    count = 0
    data20 = []
    for d in collector20:
        data20.append(d)
        count += d.shape[1]
        if count > max_frames_per_traj:
            break

    collector20.shutdown()
    del collector20
    data20 = torch.cat(data20, 1)
    data20 = data20[:, :max_frames_per_traj]

    assert_allclose_td(data1, data20)
    assert_allclose_td(data10, data20)


@pytest.mark.skipif(not _has_gym, reason="test designed with GymEnv")
def test_collector_vecnorm_envcreator():
    """
    High level test of the following pipeline:
     (1) Design a function that creates an environment with VecNorm
     (2) Wrap that function in an EnvCreator to instantiate the shared tensordict
     (3) Create a ParallelEnv that dispatches this env across workers
     (4) Run several ParallelEnv synchronously
    The function tests that the tensordict gathered from the workers match at certain moments in time, and that they
    are modified after the collector is run for more steps.

    """
    from torchrl.envs import GymEnv

    env_make = EnvCreator(lambda: TransformedEnv(GymEnv("Pendulum-v1"), VecNorm()))
    env_make = ParallelEnv(4, env_make)

    policy = RandomPolicy(env_make.action_spec)
    c = MultiSyncDataCollector(
        [env_make, env_make], policy=policy, total_frames=int(1e6)
    )
    final_seed = c.set_seed(0)
    assert final_seed == 7

    c_iter = iter(c)
    next(c_iter)
    next(c_iter)

    s = c.state_dict()

    td1 = s["worker0"]["env_state_dict"]["worker3"]["_extra_state"].clone()
    td2 = s["worker1"]["env_state_dict"]["worker0"]["_extra_state"].clone()
    assert (td1 == td2).all()

    next(c_iter)
    next(c_iter)

    s = c.state_dict()

    td3 = s["worker0"]["env_state_dict"]["worker3"]["_extra_state"].clone()
    td4 = s["worker1"]["env_state_dict"]["worker0"]["_extra_state"].clone()
    assert (td3 == td4).all()
    assert (td1 != td4).any()

    del c


@pytest.mark.parametrize("use_async", [False, True])
@pytest.mark.skipif(torch.cuda.device_count() <= 1, reason="no cuda device found")
def test_update_weights(use_async):
    policy = torch.nn.Linear(3, 4).cuda(1)
    collector_class = (
        MultiSyncDataCollector if not use_async else MultiaSyncDataCollector
    )
    collector = collector_class(
        [lambda: DiscreteActionVecMockEnv()] * 3,
        policy=policy,
        devices=[torch.device("cuda:0")] * 3,
        passing_devices=[torch.device("cuda:0")] * 3,
    )
    # collect state_dict
    state_dict = collector.state_dict()
    policy_state_dict = policy.state_dict()
    for worker in range(3):
        for k in state_dict[f"worker{worker}"]["policy_state_dict"]:
            torch.testing.assert_allclose(
                state_dict[f"worker{worker}"]["policy_state_dict"][k],
                policy_state_dict[k].cpu(),
            )

    # change policy weights
    for p in policy.parameters():
        p.data += torch.randn_like(p)

    # collect state_dict
    state_dict = collector.state_dict()
    policy_state_dict = policy.state_dict()
    # check they don't match
    for worker in range(3):
        for k in state_dict[f"worker{worker}"]["policy_state_dict"]:
            with pytest.raises(AssertionError):
                torch.testing.assert_allclose(
                    state_dict[f"worker{worker}"]["policy_state_dict"][k],
                    policy_state_dict[k].cpu(),
                )

    # update weights
    collector.update_policy_weights_()

    # collect state_dict
    state_dict = collector.state_dict()
    policy_state_dict = policy.state_dict()
    for worker in range(3):
        for k in state_dict[f"worker{worker}"]["policy_state_dict"]:
            torch.testing.assert_allclose(
                state_dict[f"worker{worker}"]["policy_state_dict"][k],
                policy_state_dict[k].cpu(),
            )

    collector.shutdown()
    del collector


@pytest.mark.parametrize(
    "collector_class",
    [MultiSyncDataCollector, MultiaSyncDataCollector, SyncDataCollector],
)
@pytest.mark.parametrize("exclude", [True, False])
def test_excluded_keys(collector_class, exclude):
    if not exclude and collector_class is not SyncDataCollector:
        pytest.skip("defining _exclude_private_keys is not possible")
    make_env = lambda: ContinuousActionVecMockEnv()
    dummy_env = make_env()
    obs_spec = dummy_env.observation_spec["next_observation"]
    policy_module = nn.Linear(obs_spec.shape[-1], dummy_env.action_spec.shape[-1])
    policy = Actor(policy_module, spec=dummy_env.action_spec)
    policy_explore = OrnsteinUhlenbeckProcessWrapper(policy)

    collector_kwargs = {
        "create_env_fn": make_env,
        "policy": policy_explore,
        "frames_per_batch": 30,
    }
    if collector_class is not SyncDataCollector:
        collector_kwargs["create_env_fn"] = [
            collector_kwargs["create_env_fn"] for _ in range(3)
        ]

    collector = collector_class(**collector_kwargs)
    collector._exclude_private_keys = exclude
    for b in collector:
        keys = b.keys()
        if exclude:
            assert not any(key.startswith("_") for key in keys)
        else:
            assert any(key.startswith("_") for key in keys)
        break
    collector.shutdown()
    dummy_env.close()


def weight_reset(m):
    if isinstance(m, nn.Conv2d) or isinstance(m, nn.Linear):
        m.reset_parameters()


if __name__ == "__main__":
    args, unknown = argparse.ArgumentParser().parse_known_args()
    pytest.main([__file__, "--capture", "no", "--exitfirst"] + unknown)<|MERGE_RESOLUTION|>--- conflicted
+++ resolved
@@ -265,15 +265,9 @@
     env = env_fn(seed)
     rollout1a = env.rollout(policy=policy, max_steps=20, auto_reset=True)
     env.set_seed(seed)
-<<<<<<< HEAD
     rollout1b = env.rollout(policy=policy, max_steps=20, auto_reset=True)
     rollout2 = env.rollout(policy=policy, max_steps=20, auto_reset=True)
     assert assert_allclose_td(rollout1a, rollout1b)
-=======
-    rollout1b = env.rollout(policy=policy, n_steps=20, auto_reset=True)
-    rollout2 = env.rollout(policy=policy, n_steps=20, auto_reset=True)
-    assert_allclose_td(rollout1a, rollout1b)
->>>>>>> 5c51f157
     with pytest.raises(AssertionError):
         assert_allclose_td(rollout1a, rollout2)
     env.close()
