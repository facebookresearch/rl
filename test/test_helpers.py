# Copyright (c) Meta Platforms, Inc. and affiliates.
#
# This source code is licensed under the MIT license found in the
# LICENSE file in the root directory of this source tree.

import argparse
import dataclasses

import pytest
import torch
from _utils_internal import get_available_devices, generate_seeds
<<<<<<< HEAD
=======
from hydra import initialize, compose
from hydra.core.config_store import ConfigStore
>>>>>>> f9156adb
from mocking_classes import (
    ContinuousActionConvMockEnvNumpy,
    ContinuousActionVecMockEnv,
    DiscreteActionVecMockEnv,
    DiscreteActionConvMockEnvNumpy,
)
from torchrl.envs.libs.gym import _has_gym
from torchrl.envs.utils import set_exploration_mode
from torchrl.trainers.helpers import transformed_env_constructor
from torchrl.trainers.helpers.envs import EnvConfig
from torchrl.trainers.helpers.models import (
    make_dqn_actor,
    make_ddpg_actor,
    make_ppo_model,
    make_sac_model,
    make_redq_model,
    DiscreteModelConfig,
    DDPGModelConfig,
    PPOModelConfig,
    SACModelConfig,
    REDQModelConfig,
)

## these tests aren't truly unitary but setting up a fake env for the
# purpose of building a model with args is a lot of unstable scaffoldings
# with unclear benefits


def _assert_keys_match(td, expeceted_keys):
    td_keys = list(td.keys())
    d = set(td_keys) - set(expeceted_keys)
    assert len(d) == 0, f"{d} is in tensordict but unexpected"
    d = set(expeceted_keys) - set(td_keys)
    assert len(d) == 0, f"{d} is expecter but not in tensordict"
    assert len(td_keys) == len(expeceted_keys)


@pytest.mark.skipif(not _has_gym, reason="No gym library found")
@pytest.mark.parametrize("device", get_available_devices())
@pytest.mark.parametrize("noisy", [tuple(), ("noisy=True",)])
@pytest.mark.parametrize("distributional", [tuple(), ("distributional=True",)])
@pytest.mark.parametrize("from_pixels", [tuple(), ("from_pixels=True", "catframes=4")])
def test_dqn_maker(device, noisy, distributional, from_pixels):
    flags = list(noisy + distributional + from_pixels) + ["env_name=CartPole-v1"]

    config_fields = [
        (config_field.name, config_field.type, config_field)
        for config_cls in (
            EnvConfig,
            DiscreteModelConfig,
        )
        for config_field in dataclasses.fields(config_cls)
    ]

    Config = dataclasses.make_dataclass(cls_name="Config", fields=config_fields)
    cs = ConfigStore.instance()
    cs.store(name="config", node=Config)
    with initialize(version_base=None, config_path=None):
        cfg = compose(config_name="config", overrides=flags)

        env_maker = (
            DiscreteActionConvMockEnvNumpy if from_pixels else DiscreteActionVecMockEnv
        )
        env_maker = transformed_env_constructor(
            cfg, use_env_creator=False, custom_env_maker=env_maker
        )
        proof_environment = env_maker()

        actor = make_dqn_actor(proof_environment, cfg, device)
        td = proof_environment.reset().to(device)
        actor(td)

        expected_keys = ["done", "action", "action_value"]
        if from_pixels:
            expected_keys += ["pixels"]
        else:
            expected_keys += ["observation_vector"]

        if not distributional:
            expected_keys += ["chosen_action_value"]
        try:
            _assert_keys_match(td, expected_keys)
        except AssertionError:
            proof_environment.close()
            raise
        proof_environment.close()


@pytest.mark.skipif(not _has_gym, reason="No gym library found")
@pytest.mark.parametrize("device", get_available_devices())
@pytest.mark.parametrize("from_pixels", [tuple(), ("from_pixels=True", "catframes=4")])
@pytest.mark.parametrize("gsde", [tuple(), ("gSDE=True",)])
@pytest.mark.parametrize("exploration", ["random", "mode"])
def test_ddpg_maker(device, from_pixels, gsde, exploration):
    if not gsde and exploration != "random":
        pytest.skip("no need to test this setting")
    device = torch.device("cpu")
    flags = list(from_pixels + gsde)

    config_fields = [
        (config_field.name, config_field.type, config_field)
        for config_cls in (
            EnvConfig,
            DDPGModelConfig,
        )
        for config_field in dataclasses.fields(config_cls)
    ]

    Config = dataclasses.make_dataclass(cls_name="Config", fields=config_fields)
    cs = ConfigStore.instance()
    cs.store(name="config", node=Config)
    with initialize(version_base=None, config_path=None):
        cfg = compose(config_name="config", overrides=flags)

        env_maker = (
            ContinuousActionConvMockEnvNumpy
            if from_pixels
            else ContinuousActionVecMockEnv
        )
        env_maker = transformed_env_constructor(
            cfg, use_env_creator=False, custom_env_maker=env_maker
        )
        proof_environment = env_maker()
        actor, value = make_ddpg_actor(proof_environment, device=device, cfg=cfg)
        td = proof_environment.reset().to(device)
        with set_exploration_mode(exploration):
            actor(td)
        expected_keys = ["done", "action", "param"]
        if from_pixels:
            expected_keys += ["pixels", "hidden"]
        else:
            expected_keys += ["observation_vector"]

        if cfg.gSDE:
            expected_keys += ["scale", "loc", "_eps_gSDE"]

        try:
            _assert_keys_match(td, expected_keys)
        except AssertionError:
            proof_environment.close()
            raise

        if cfg.gSDE:
            tsf_loc = actor.module[-1].module.transform(td.get("loc"))
            if exploration == "random":
                with pytest.raises(AssertionError):
                    torch.testing.assert_allclose(td.get("action"), tsf_loc)
            else:
                torch.testing.assert_allclose(td.get("action"), tsf_loc)

        value(td)
        expected_keys += ["state_action_value"]
        try:
            _assert_keys_match(td, expected_keys)
        except AssertionError:
            proof_environment.close()
            raise

        proof_environment.close()
        del proof_environment


@pytest.mark.skipif(not _has_gym, reason="No gym library found")
@pytest.mark.parametrize("device", get_available_devices())
@pytest.mark.parametrize("from_pixels", [tuple(), ("from_pixels=True", "catframes=4")])
@pytest.mark.parametrize("gsde", [tuple(), ("gSDE=True",)])
@pytest.mark.parametrize("shared_mapping", [tuple(), ("shared_mapping=True",)])
@pytest.mark.parametrize("exploration", ["random", "mode"])
def test_ppo_maker(device, from_pixels, shared_mapping, gsde, exploration):
    if not gsde and exploration != "random":
        pytest.skip("no need to test this setting")
    flags = list(from_pixels + shared_mapping + gsde)
    config_fields = [
        (config_field.name, config_field.type, config_field)
        for config_cls in (
            EnvConfig,
            PPOModelConfig,
        )
        for config_field in dataclasses.fields(config_cls)
    ]

    Config = dataclasses.make_dataclass(cls_name="Config", fields=config_fields)
    cs = ConfigStore.instance()
    cs.store(name="config", node=Config)
    with initialize(version_base=None, config_path=None):
        cfg = compose(config_name="config", overrides=flags)
        # if gsde and from_pixels:
        #     pytest.skip("gsde and from_pixels are incompatible")

        env_maker = (
            ContinuousActionConvMockEnvNumpy
            if from_pixels
            else ContinuousActionVecMockEnv
        )
        env_maker = transformed_env_constructor(
            cfg, use_env_creator=False, custom_env_maker=env_maker
        )
        proof_environment = env_maker()

        if cfg.from_pixels and not cfg.shared_mapping:
            with pytest.raises(
                RuntimeError,
                match="PPO learnt from pixels require the shared_mapping to be set to True",
            ):
                actor_value = make_ppo_model(
                    proof_environment,
                    device=device,
                    cfg=cfg,
                )
            return

        actor_value = make_ppo_model(
            proof_environment,
            device=device,
            cfg=cfg,
        )
        actor = actor_value.get_policy_operator()
        expected_keys = [
            "done",
            "pixels" if len(from_pixels) else "observation_vector",
            "action",
            "sample_log_prob",
            "loc",
            "scale",
        ]
        if shared_mapping:
            expected_keys += ["hidden"]
        if len(gsde):
            expected_keys += ["_eps_gSDE"]

        td = proof_environment.reset().to(device)
        td_clone = td.clone()
        with set_exploration_mode(exploration):
            actor(td_clone)
        try:
            _assert_keys_match(td_clone, expected_keys)
        except AssertionError:
            proof_environment.close()
            raise

        if cfg.gSDE:
            if cfg.shared_mapping:
                tsf_loc = actor[-1].module[-1].module.transform(td_clone.get("loc"))
            else:
                tsf_loc = actor.module[-1].module.transform(td_clone.get("loc"))

            if exploration == "random":
                with pytest.raises(AssertionError):
                    torch.testing.assert_allclose(td_clone.get("action"), tsf_loc)
            else:
                torch.testing.assert_allclose(td_clone.get("action"), tsf_loc)

        value = actor_value.get_value_operator()
        expected_keys = [
            "done",
            "pixels" if len(from_pixels) else "observation_vector",
            "state_value",
        ]
        if shared_mapping:
            expected_keys += ["hidden"]
        if len(gsde):
            expected_keys += ["_eps_gSDE"]

        td_clone = td.clone()
        value(td_clone)
        try:
            _assert_keys_match(td_clone, expected_keys)
        except AssertionError:
            proof_environment.close()
            raise
        proof_environment.close()
        del proof_environment


@pytest.mark.parametrize("device", get_available_devices())
@pytest.mark.parametrize("gsde", [tuple(), ("gSDE=True",)])
@pytest.mark.parametrize("from_pixels", [tuple()])
@pytest.mark.parametrize("tanh_loc", [tuple(), ("tanh_loc=True",)])
@pytest.mark.skipif(not _has_gym, reason="No gym library found")
@pytest.mark.parametrize("exploration", ["random", "mode"])
def test_sac_make(device, gsde, tanh_loc, from_pixels, exploration):
    if not gsde and exploration != "random":
        pytest.skip("no need to test this setting")
    flags = list(gsde + tanh_loc + from_pixels)
    if gsde and from_pixels:
        pytest.skip("gsde and from_pixels are incompatible")

    config_fields = [
        (config_field.name, config_field.type, config_field)
        for config_cls in (
            EnvConfig,
            SACModelConfig,
        )
        for config_field in dataclasses.fields(config_cls)
    ]

    Config = dataclasses.make_dataclass(cls_name="Config", fields=config_fields)
    cs = ConfigStore.instance()
    cs.store(name="config", node=Config)
    with initialize(version_base=None, config_path=None):
        cfg = compose(config_name="config", overrides=flags)

        if from_pixels:
            cfg.catframes = 4

        env_maker = (
            ContinuousActionConvMockEnvNumpy
            if from_pixels
            else ContinuousActionVecMockEnv
        )
        env_maker = transformed_env_constructor(
            cfg, use_env_creator=False, custom_env_maker=env_maker
        )
        proof_environment = env_maker()

        model = make_sac_model(
            proof_environment,
            device=device,
            cfg=cfg,
        )

        actor, qvalue, value = model
        td = proof_environment.reset().to(device)
        td_clone = td.clone()
        with set_exploration_mode(exploration):
            actor(td_clone)
        expected_keys = [
            "done",
            "pixels" if len(from_pixels) else "observation_vector",
            "action",
            "loc",
            "scale",
        ]
        if len(gsde):
            expected_keys += ["_eps_gSDE"]

        if cfg.gSDE:
            tsf_loc = actor.module[-1].module.transform(td_clone.get("loc"))
            if exploration == "random":
                with pytest.raises(AssertionError):
                    torch.testing.assert_allclose(td_clone.get("action"), tsf_loc)
            else:
                torch.testing.assert_allclose(td_clone.get("action"), tsf_loc)

        try:
            _assert_keys_match(td_clone, expected_keys)
        except AssertionError:
            proof_environment.close()
            raise

        qvalue(td_clone)
        expected_keys = [
            "done",
            "observation_vector",
            "action",
            "state_action_value",
            "loc",
            "scale",
        ]
        if len(gsde):
            expected_keys += ["_eps_gSDE"]

        try:
            _assert_keys_match(td_clone, expected_keys)
        except AssertionError:
            proof_environment.close()
            raise

        value(td)
        expected_keys = ["done", "observation_vector", "state_value"]
        if len(gsde):
            expected_keys += ["_eps_gSDE"]

        try:
            _assert_keys_match(td, expected_keys)
        except AssertionError:
            proof_environment.close()
            raise
        proof_environment.close()
        del proof_environment


@pytest.mark.parametrize("device", get_available_devices())
@pytest.mark.parametrize("from_pixels", [tuple(), ("from_pixels=True", "catframes=4")])
@pytest.mark.parametrize("gsde", [tuple(), ("gSDE=True",)])
@pytest.mark.skipif(not _has_gym, reason="No gym library found")
@pytest.mark.parametrize("exploration", ["random", "mode"])
def test_redq_make(device, from_pixels, gsde, exploration):
    if not gsde and exploration != "random":
        pytest.skip("no need to test this setting")
    flags = list(from_pixels + gsde)
    if gsde and from_pixels:
        pytest.skip("gsde and from_pixels are incompatible")

    config_fields = [
        (config_field.name, config_field.type, config_field)
        for config_cls in (
            EnvConfig,
            REDQModelConfig,
        )
        for config_field in dataclasses.fields(config_cls)
    ]

    Config = dataclasses.make_dataclass(cls_name="Config", fields=config_fields)
    cs = ConfigStore.instance()
    cs.store(name="config", node=Config)
    with initialize(version_base=None, config_path=None):
        cfg = compose(config_name="config", overrides=flags)

        env_maker = (
            ContinuousActionConvMockEnvNumpy
            if from_pixels
            else ContinuousActionVecMockEnv
        )
        env_maker = transformed_env_constructor(
            cfg, use_env_creator=False, custom_env_maker=env_maker
        )
        proof_environment = env_maker()

        model = make_redq_model(
            proof_environment,
            device=device,
            cfg=cfg,
        )
        actor, qvalue = model
        td = proof_environment.reset().to(device)
        with set_exploration_mode(exploration):
            actor(td)
        expected_keys = [
            "done",
            "action",
            "sample_log_prob",
            "loc",
            "scale",
        ]
        if len(gsde):
            expected_keys += ["_eps_gSDE"]
        if from_pixels:
            expected_keys += ["hidden", "pixels"]
        else:
            expected_keys += ["observation_vector"]

        try:
            _assert_keys_match(td, expected_keys)
        except AssertionError:
            proof_environment.close()
            raise

        if cfg.gSDE:
            tsf_loc = actor.module[-1].module.transform(td.get("loc"))
            if exploration == "random":
                with pytest.raises(AssertionError):
                    torch.testing.assert_allclose(td.get("action"), tsf_loc)
            else:
                torch.testing.assert_allclose(td.get("action"), tsf_loc)

        qvalue(td)
        expected_keys = [
            "done",
            "action",
            "sample_log_prob",
            "state_action_value",
            "loc",
            "scale",
        ]
        if len(gsde):
            expected_keys += ["_eps_gSDE"]
        if from_pixels:
            expected_keys += ["hidden", "pixels"]
        else:
            expected_keys += ["observation_vector"]
        try:
            _assert_keys_match(td, expected_keys)
        except AssertionError:
            proof_environment.close()
            raise
        proof_environment.close()
        del proof_environment


@pytest.mark.parametrize("initial_seed", range(5))
def test_seed_generator(initial_seed):
    num_seeds = 100
    prev_seeds = []

    # Check unique seed generation
    if initial_seed == 0:
        with pytest.raises(ValueError) as e:
            seeds0 = generate_seeds(initial_seed - 1, num_seeds)
        return
    else:
        seeds0 = generate_seeds(initial_seed - 1, num_seeds)
    seeds1 = generate_seeds(initial_seed, num_seeds)
    assert len(seeds1) == num_seeds
    assert len(seeds1) == len(set(seeds1))
    assert len(set(seeds0).intersection(set(seeds1))) == 0

    # Check deterministic seed generation
    seeds0 = generate_seeds(initial_seed, num_seeds)
    seeds1 = generate_seeds(initial_seed, num_seeds)
    assert seeds0 == seeds1


@pytest.mark.parametrize("initial_seed", range(5))
def test_seed_generator(initial_seed):
    num_seeds = 100
    prev_seeds = []

    # Check unique seed generation
    if initial_seed == 0:
        with pytest.raises(ValueError) as e:
            seeds0 = generate_seeds(initial_seed - 1, num_seeds)
        return
    else:
        seeds0 = generate_seeds(initial_seed - 1, num_seeds)
    seeds1 = generate_seeds(initial_seed, num_seeds)
    assert len(seeds1) == num_seeds
    assert len(seeds1) == len(set(seeds1))
    assert len(set(seeds0).intersection(set(seeds1))) == 0

    # Check deterministic seed generation
    seeds0 = generate_seeds(initial_seed, num_seeds)
    seeds1 = generate_seeds(initial_seed, num_seeds)
    assert seeds0 == seeds1


if __name__ == "__main__":
    args, unknown = argparse.ArgumentParser().parse_known_args()
    pytest.main([__file__, "--capture", "no", "--exitfirst"] + unknown)<|MERGE_RESOLUTION|>--- conflicted
+++ resolved
@@ -9,11 +9,8 @@
 import pytest
 import torch
 from _utils_internal import get_available_devices, generate_seeds
-<<<<<<< HEAD
-=======
 from hydra import initialize, compose
 from hydra.core.config_store import ConfigStore
->>>>>>> f9156adb
 from mocking_classes import (
     ContinuousActionConvMockEnvNumpy,
     ContinuousActionVecMockEnv,
@@ -517,29 +514,6 @@
     assert seeds0 == seeds1
 
 
-@pytest.mark.parametrize("initial_seed", range(5))
-def test_seed_generator(initial_seed):
-    num_seeds = 100
-    prev_seeds = []
-
-    # Check unique seed generation
-    if initial_seed == 0:
-        with pytest.raises(ValueError) as e:
-            seeds0 = generate_seeds(initial_seed - 1, num_seeds)
-        return
-    else:
-        seeds0 = generate_seeds(initial_seed - 1, num_seeds)
-    seeds1 = generate_seeds(initial_seed, num_seeds)
-    assert len(seeds1) == num_seeds
-    assert len(seeds1) == len(set(seeds1))
-    assert len(set(seeds0).intersection(set(seeds1))) == 0
-
-    # Check deterministic seed generation
-    seeds0 = generate_seeds(initial_seed, num_seeds)
-    seeds1 = generate_seeds(initial_seed, num_seeds)
-    assert seeds0 == seeds1
-
-
 if __name__ == "__main__":
     args, unknown = argparse.ArgumentParser().parse_known_args()
     pytest.main([__file__, "--capture", "no", "--exitfirst"] + unknown)